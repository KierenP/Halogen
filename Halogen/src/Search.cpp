--- conflicted
+++ resolved
@@ -6,12 +6,8 @@
 
 TranspositionTable tTable;
 
-<<<<<<< HEAD
 void OrderMoves(std::vector<Move>& moves, Position& position, int distanceFromRoot, SearchData& locals);
 void InternalIterativeDeepening(Move& TTmove, unsigned int initialDepth, int depthRemaining, Position& position, int alpha, int beta, int colour, int distanceFromRoot, SearchData& locals, ThreadSharedData& sharedData);
-=======
-void OrderMoves(std::vector<Move>& moves, Position& position, int distanceFromRoot, int colour, SearchData& locals);
->>>>>>> 4917d9dd
 void SortMovesByScore(std::vector<Move>& moves, std::vector<int>& orderScores);
 void PrintSearchInfo(unsigned int depth, double Time, bool isCheckmate, int score, int alpha, int beta, unsigned int threadCount, const Position& position, const Move& move, const SearchData& locals, const ThreadSharedData& sharedData);
 void PrintBestMove(Move Best);
