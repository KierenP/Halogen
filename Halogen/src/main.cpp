--- conflicted
+++ resolved
@@ -10,13 +10,9 @@
 uint64_t Perft(unsigned int depth, Position& position);
 void Bench();
 
-<<<<<<< HEAD
 string version = "6-20200820-2351"; 
-=======
+
 void TestSyzygy();
-
-string version = "6"; 
->>>>>>> 13a58423
 
 int main(int argc, char* argv[])
 {
