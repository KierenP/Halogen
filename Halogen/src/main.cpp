#include "Benchmark.h"
#include "Search.h"

using namespace::std; 

void PerftSuite();
void PrintVersion();
uint64_t PerftDivide(unsigned int depth, Position& position);
uint64_t Perft(unsigned int depth, Position& position);
void Bench(int depth = 16);

<<<<<<< HEAD
string version = "10.5";
=======
string version = "10.4";
>>>>>>> 1b89f333

int main(int argc, char* argv[])
{
	PrintVersion();
	tb_init("<empty>");

	ZobristInit();
	BBInit();
	Network::Init();

	string Line;					//to read the command given by the GUI
	cout.setf(ios::unitbuf);		// Make sure that the outputs are sent straight away to the GUI

	//PerftSuite();

	Position position;
	thread searchThread;
	SearchParameters parameters;

	for (int i = 1; i < argc; i++)	//read any command line input as a regular UCI instruction
	{
		Line += argv[i];
		Line += " ";
	}

	/*Tuneable search constants*/

	double timeIncCoeffA = 40.0;
	double timeIncCoeffB = 30.0;

	//---------------------------

	while (!Line.empty() || getline(cin, Line))
	{
		istringstream iss(Line);
		string token;

		iss >> token;

		if (token == "uci")
		{
			cout << "id name Halogen " << version << endl;
			cout << "id author Kieren Pearson" << endl;
			cout << "option name Clear Hash type button" << endl;
			cout << "option name Hash type spin default 32 min 1 max 262144" << endl;
			cout << "option name Threads type spin default 1 min 1 max 256" << endl;
			cout << "option name SyzygyPath type string default <empty>" << endl;
			cout << "option name MultiPV type spin default 1 min 1 max 500" << endl;
			cout << "uciok" << endl;
		}

		else if (token == "isready") cout << "readyok" << endl;

		else if (token == "ucinewgame")
		{
			position.StartingPosition();
			tTable.ResetTable();
		}

		else if (token == "position")
		{
			position.Reset();
			position.StartingPosition();

			iss >> token;

			if (token == "fen")
			{
				vector<string> fen;

				while (iss >> token && token != "moves")
				{
					fen.push_back(token);
				}

				if (!position.InitialiseFromFen(fen)) cout << "BAD FEN" << endl;
				if (token == "moves") while (iss >> token) position.ApplyMove(token);
			}

			if (token == "startpos")
			{
				iss >> token;
				if (token == "moves") while (iss >> token) position.ApplyMove(token);
			}
		}

		else if (token == "go")
		{
			SearchLimits limits;

			int wtime = 0;
			int btime = 0;
			int winc = 0;
			int binc = 0;
			int movestogo = 0;

			int searchTime = 0;
			int depth = 0;
			int mate = 0;

			while (iss >> token)
			{
				if (token == "wtime")	iss >> wtime;
				else if (token == "btime")	iss >> btime;
				else if (token == "winc")	iss >> winc;
				else if (token == "binc")	iss >> binc;
				else if (token == "movestogo") iss >> movestogo;

				else if (token == "mate")
				{
					iss >> mate;
					limits.SetMateLimit(mate);
				}

				else if (token == "depth")
				{
					iss >> depth;
					limits.SetDepthLimit(depth);
				}

				else if (token == "infinite")
				{
					limits.SetInfinite();
				}

				else if (token == "movetime")
				{
					iss >> searchTime;
					limits.SetTimeLimits(searchTime, searchTime);
				}
			}

			int myTime = position.GetTurn() ? wtime : btime;
			int myInc = position.GetTurn() ? winc : binc;

			if (myTime != 0)
			{
				int AllocatedTime = 0;

				if (movestogo != 0)
					AllocatedTime = myTime / (movestogo + 1) * 3 / 2;	//repeating time control
				else if (myInc != 0)
					// use a greater proportion of remaining time as the game continues, so that we use it all up and get to just increment
					AllocatedTime = myTime * (1 + position.GetTurnCount() / timeIncCoeffA) / timeIncCoeffB + myInc;	//increment time control
				else
					AllocatedTime = myTime / 20;						//sudden death time control

				limits.SetTimeLimits(myTime, AllocatedTime);
			}

			if (searchThread.joinable())
				searchThread.join();

			searchThread = thread([=] {SearchThread(position, parameters, limits); });
		}

		else if (token == "setoption")
		{
			iss >> token; //'name'
			iss >> token; 

			if (token == "Clear") 
			{
				iss >> token;
				if (token == "Hash") 
				{
					tTable.ResetTable();
				}
			}

			else if (token == "Hash")
			{
				iss >> token; //'value'
				iss >> token;
				tTable.SetSize(stoi(token));
			}

			else if (token == "Threads")
			{
				iss >> token; //'value'
				iss >> token;
				parameters.threads = stoi(token);
			}

			else if (token == "SyzygyPath")
			{
				iss >> token; //'value'
				iss >> token;

				tb_init(token.c_str());
			}

			else if (token == "MultiPV")
			{
				iss >> token; //'value'
				iss >> token;
				parameters.multiPV = stoi(token);
			}

			else if (token == "LMR_constant")
			{
				iss >> token; //'value'
				iss >> token;
				LMR_constant = stod(token);
			}

			else if (token == "LMR_coeff")
			{
				iss >> token; //'value'
				iss >> token;
				LMR_coeff = stod(token);
			}

			else if (token == "Null_constant")
			{
				iss >> token; //'value'
				iss >> token;
				Null_constant = stoi(token);
			}

			else if (token == "Null_depth_quotent")
			{
				iss >> token; //'value'
				iss >> token;
				Null_depth_quotent = stoi(token);
			}

			else if (token == "Null_beta_quotent")
			{
				iss >> token; //'value'
				iss >> token;
				Null_beta_quotent = stoi(token);
			}

			else if (token == "Futility_linear")
			{
				iss >> token; //'value'
				iss >> token;
				Futility_linear = stoi(token);
			}

			else if (token == "Futility_constant")
			{
				iss >> token; //'value'
				iss >> token;
				Futility_constant = stoi(token);
			}

			else if (token == "Aspiration_window")
			{
				iss >> token; //'value'
				iss >> token;
				Aspiration_window = stoi(token);
			}

			else if (token == "Delta_margin")
			{
				iss >> token; //'value'
				iss >> token;
				Delta_margin = stoi(token);
			}

			else if (token == "SNMP_depth")
			{
				iss >> token; //'value'
				iss >> token;
				SNMP_depth = stoi(token);
			}

			else if (token == "SNMP_coeff")
			{
				iss >> token; //'value'
				iss >> token;
				SNMP_coeff = stoi(token);
			}

			else if (token == "timeIncCoeffA")
			{
				iss >> token; //'value'
				iss >> token;
				timeIncCoeffA = stod(token);
			}

			else if (token == "timeIncCoeffB")
			{
				iss >> token; //'value'
				iss >> token;
				timeIncCoeffB = stod(token);
			}
		}

		else if (token == "perft")
		{
			iss >> token;
			PerftDivide(stoi(token), position);
		}

		else if (token == "stop") 
		{
			KeepSearching = false;
			if (searchThread.joinable()) searchThread.join();	
		}

		else if (token == "quit") 
		{
			KeepSearching = false;
			if (searchThread.joinable()) searchThread.join();
			return 0;
		}

		else if (token == "bench")
		{
			if (iss >> token)
				Bench(stoi(token));
			else
				Bench();
		}

		//Non uci commands
		else if (token == "print") position.Print();
		else cout << "Unknown command" << endl;

		Line.clear();

		if (argc != 1)	//Temporary fix to quit after a command line UCI argument is done
			break;
	}

	if (searchThread.joinable())
		searchThread.join();

	return 0;
}

void PrintVersion()
{
	cout << "Halogen " << version;

#if defined(_WIN64) or defined(__x86_64__)
	cout << " x64";

	#if defined(USE_POPCNT) && !defined(USE_PEXT)
		cout << " POPCNT";
	#endif 

	#if defined(USE_PEXT)
		cout << " PEXT";
	#endif 

	#if defined(USE_AVX2)
		cout << " AVX2";
	#endif 

	cout << endl;

#elif defined(_WIN32)
	cout << " x86" << endl;
#else
	cout << " UNKNOWN COMPILATION" << endl;
#endif
}

void PerftSuite()
{
	ifstream infile("perftsuite.txt");

	unsigned int Perfts = 0;
	unsigned int Correct = 0;
	double Totalnodes = 0;
	Position position;
	string line;

	clock_t before = clock();
	while (getline(infile, line))
	{
		vector<string> arrayTokens;
		istringstream iss(line);
		arrayTokens.clear();

		do
		{
			string stub;
			iss >> stub;
			arrayTokens.push_back(stub);
		} while (iss);

		position.InitialiseFromFen(line);
		
		uint64_t nodes = Perft((arrayTokens.size() - 7) / 2, position);
		if (nodes == stoull(arrayTokens.at(arrayTokens.size() - 2)))
		{
			cout << "\nCORRECT Perft with depth " << (arrayTokens.size() - 7) / 2 << " = " << nodes << " leaf nodes";
			Correct++;
		}
		else
		{
			cout << "\nINCORRECT Perft with depth " << (arrayTokens.size() - 7) / 2 << " = " << nodes << " leaf nodes";
		}

		Totalnodes += nodes;
		Perfts++;
	}
	clock_t after = clock();

	double elapsed_ms = (double(after) - double(before)) / CLOCKS_PER_SEC * 1000;

	cout << "\n\nCompleted perft with: " << Correct << "/" << Perfts << " correct";
	cout << "\nTotal nodes: " << (Totalnodes) << " in " << (elapsed_ms / 1000) << "s";
	cout << "\nNodes per second: " << static_cast<unsigned int>((Totalnodes / elapsed_ms) * 1000);
}

uint64_t PerftDivide(unsigned int depth, Position& position)
{
	clock_t before = clock();

	uint64_t nodeCount = 0;
	vector<ExtendedMove> moves;
	LegalMoves(position, moves);

	for (size_t i = 0; i < moves.size(); i++)
	{
		position.ApplyMove(moves[i].move);
		uint64_t ChildNodeCount = Perft(depth - 1, position);
		position.RevertMove();

		moves[i].move.Print();
		cout << ": " << ChildNodeCount << endl;
		nodeCount += ChildNodeCount;
	}

	clock_t after = clock();
	double elapsed_ms = (double(after) - double(before)) / CLOCKS_PER_SEC * 1000;

	cout << "\nNodes searched: " << (nodeCount) << " in " << (elapsed_ms / 1000) << " seconds ";
	cout << "(" << static_cast<unsigned int>((nodeCount / elapsed_ms) * 1000) << " nps)" << endl;
	return nodeCount;
}

uint64_t Perft(unsigned int depth, Position& position)
{
	if (depth == 0)
		return 1;	//if perftdivide is called with 1 this is necesary

	uint64_t nodeCount = 0;
	vector<ExtendedMove> moves;
	LegalMoves(position, moves);

	/*for (int i = 0; i < UINT16_MAX; i++)
	{
		Move test(i);
		bool legal = MoveIsLegal(position, test);

		bool present = false;

		for (size_t j = 0; j < moves.size(); j++)
		{
			if (moves[j].GetData() == i)
				present = true;
		}

		if (present != legal)
		{
			position.Print();
			test.Print();
			std::cout << std::endl;
			std::cout << present << " " << legal << std::endl;
			std::cout << test.GetFrom() << " " << test.GetTo() << " " << test.GetFlag() << std::endl;
			std::cout << MoveIsLegal(position, test);
		}
	}*/

	if (depth == 1)
		return moves.size();

	for (size_t i = 0; i < moves.size(); i++)
	{
		position.ApplyMove(moves[i].move);
		nodeCount += Perft(depth - 1, position);
		position.RevertMove();
	}

	return nodeCount;
}

void Bench(int depth)
{
	Timer timer;
	timer.Start();

	uint64_t nodeCount = 0;
	Position position;
	SearchParameters parameters;

	for (size_t i = 0; i < benchMarkPositions.size(); i++)
	{
		if (!position.InitialiseFromFen(benchMarkPositions[i]))
		{
			cout << "BAD FEN!" << endl;
			break;
		}

		SearchLimits limits;
		limits.SetDepthLimit(depth);
		tTable.ResetTable();
		nodeCount += SearchThread(position, parameters, limits, false);
	}

	cout << nodeCount << " nodes " << int(nodeCount / max(timer.ElapsedMs(), 1) * 1000) << " nps" << endl;
}<|MERGE_RESOLUTION|>--- conflicted
+++ resolved
@@ -9,11 +9,7 @@
 uint64_t Perft(unsigned int depth, Position& position);
 void Bench(int depth = 16);
 
-<<<<<<< HEAD
-string version = "10.5";
-=======
 string version = "10.4";
->>>>>>> 1b89f333
 
 int main(int argc, char* argv[])
 {
