#include "Search.h"
#include <thread>
#include <ppl.h>

using namespace::std;
Position GameBoard;

void PerftSuite();
uint64_t PerftDivide(unsigned int depth, Position& position);
uint64_t Perft(unsigned int depth, Position& position);
void Bench(Position& position);

<<<<<<< HEAD
string version = "3.8.2";
=======
string version = "3.8.4";
>>>>>>> c0d94a7b
std::mutex Mutex;

int main()
{
	std::cout << version << std::endl;

	unsigned long long init[4] = { 0x12345ULL, 0x23456ULL, 0x34567ULL, 0x45678ULL }, length = 4;
	init_by_array64(init, length);

	ZobristInit();
	BBInit();
	InitializeEvaluation();

	string Line;					//to read the command given by the GUI
	cout.setf(ios::unitbuf);		// Make sure that the outputs are sent straight away to the GUI
	GameBoard.StartingPosition();

	EvaluateDebug();				//uncomment for debug purposes. Must be run in debug mode to work
	//PerftSuite();

	tTable.SetSize(1);
	pawnHashTable.Init(1);

	//GameBoard.InitialiseFromFen("6k1/8/8/4QK2/8/8/8/8 w - - 10 6 ");
	//std::cout << GameBoard.GetZobristKey() << std::endl;

	while (getline(cin, Line))
	{
		std::istringstream iss(Line);
		string token;

		iss >> token;

		if (token == "uci")
		{
			cout << "id name Halogen" << version << " author Kieren Pearson" << endl;
			cout << "option name Clear Hash type button" << endl;
			cout << "option name Hash type spin default 2 min 2 max 8192" << endl;
			cout << "uciok" << endl;
		}

		else if (token == "isready") cout << "readyok" << endl;

		else if (token == "ucinewgame")
		{
			GameBoard.StartingPosition();
			pawnHashTable.ResetTable();
			tTable.ResetTable();
		}

		else if (token == "position")
		{
			GameBoard.Reset();
			GameBoard.StartingPosition();

			iss >> token;

			if (token == "fen")
			{
				vector<string> fen;

				while (iss >> token && token != "moves")
				{
					fen.push_back(token);
				}

				if (!GameBoard.InitialiseFromFen(fen)) cout << "BAD FEN";
				if (token == "moves") while (iss >> token) GameBoard.ApplyMove(token);
			}

			if (token == "startpos")
			{
				iss >> token;
				if (token == "moves") while (iss >> token) GameBoard.ApplyMove(token);
			}
		}

		else if (token == "go")
		{
			KeepSearching = true;

			int wtime = 0;
			int btime = 0;
			int winc = 0;
			int binc = 0;
			int searchTime = 0;
			int movestogo = 0;

			while (iss >> token)
			{
				if (token == "wtime")	iss >> wtime;
				else if (token == "btime")	iss >> btime;
				else if (token == "winc")	iss >> winc;
				else if (token == "binc")	iss >> binc;
				else if (token == "movetime") iss >> searchTime;
				else if (token == "infinite") searchTime = 2147483647;
				else if (token == "movestogo") iss >> movestogo;
			}

			int movetime = 0;

			if (searchTime != 0) 
				movetime = searchTime;
			else
			{
				if (movestogo == 0)
				{

					if (GameBoard.GetTurn() == WHITE)
						movetime = wtime / 20 + winc;
					else
						movetime = btime / 20 + binc;
				}
				else
				{
					if (GameBoard.GetTurn() == WHITE)
						movetime = movestogo <= 1 ? wtime : wtime / (movestogo + 1) * 2;	
					else
						movetime = movestogo <= 1 ? btime : btime / (movestogo + 1) * 2;
				}
			}
			std::thread SearchThread(SearchPosition, GameBoard, movetime);
			SearchThread.detach();
		}

		else if (token == "setoption")
		{
			iss >> token; //'name'
			iss >> token; 

			if (token == "Clear") 
			{
				iss >> token;
				if (token == "Hash") 
				{
					pawnHashTable.ResetTable();
					tTable.ResetTable();
				}
			}

			else if (token == "Hash")
			{
				iss >> token; //'value'
				iss >> token;

				int size = stoi(token);

				if (size < 2)
					std::cout << "info string Hash size too small" << std::endl;
				else if (size > 8192)
					std::cout << "info string Hash size too large" << std::endl;
				else
				{
					tTable.SetSize(stoi(token) - 1);
					pawnHashTable.Init(1);
				}
			}
		}

		else if (token == "perft")
		{
			iss >> token;
			PerftDivide(stoi(token), GameBoard);
		}

		else if (token == "stop") KeepSearching = false;
		else if (token == "print") GameBoard.Print();
		else if (token == "quit") return 0;
		else if (token == "bench") Bench(GameBoard);
		else cout << "Unknown command" << endl;
	}

	return 0;
}

void PerftSuite()
{
	std::ifstream infile("perftsuite.txt");

	//multi-coloured text in concole 
	HANDLE  hConsole;
	hConsole = GetStdHandle(STD_OUTPUT_HANDLE);

	unsigned int Perfts = 0;
	unsigned int Correct = 0;
	double Totalnodes = 0;

	std::string line;

	clock_t before = clock();
	while (std::getline(infile, line))
	{
		vector<string> arrayTokens;
		std::istringstream iss(line);
		arrayTokens.clear();

		do
		{
			std::string stub;
			iss >> stub;
			arrayTokens.push_back(stub);
		} while (iss);

		GameBoard.InitialiseFromFen(line);
		
		uint64_t nodes = Perft((arrayTokens.size() - 7) / 2, GameBoard);
		if (nodes == stoi(arrayTokens.at(arrayTokens.size() - 2)))
		{
			SetConsoleTextAttribute(hConsole, 2);	//green text
			std::cout << "\nCORRECT Perft with depth " << (arrayTokens.size() - 7) / 2 << " = " << nodes << " leaf nodes";
			SetConsoleTextAttribute(hConsole, 7);	//back to gray
			Correct++;
		}
		else
		{
			SetConsoleTextAttribute(hConsole, 4);	//red text
			std::cout << "\nINCORRECT Perft with depth " << (arrayTokens.size() - 7) / 2 << " = " << nodes << " leaf nodes";
			SetConsoleTextAttribute(hConsole, 7);	//back to gray
		}

		Totalnodes += nodes;
		Perfts++;
	}
	clock_t after = clock();

	double elapsed_ms = (double(after) - double(before)) / CLOCKS_PER_SEC * 1000;

	std::cout << "\n\nCompleted perft with: " << Correct << "/" << Perfts << " correct";
	std::cout << "\nTotal nodes: " << (Totalnodes) << " in " << (elapsed_ms / 1000) << "s";
	std::cout << "\nNodes per second: " << static_cast<unsigned int>((Totalnodes / elapsed_ms) * 1000);
}

uint64_t PerftDivide(unsigned int depth, Position& position)
{
	clock_t before = clock();

	uint64_t nodeCount = 0;
	std::vector<Move> moves;
	LegalMoves(GameBoard, moves);

	for (int i = 0; i < moves.size(); i++)
	{
		position.ApplyMove(moves.at(i));
		uint64_t ChildNodeCount = Perft(depth - 1, position);
		position.RevertMove();

		moves.at(i).Print();
		std::cout << ": " << ChildNodeCount << std::endl;
		nodeCount += ChildNodeCount;
	}

	clock_t after = clock();
	double elapsed_ms = (double(after) - double(before)) / CLOCKS_PER_SEC * 1000;

	std::cout << "\nTotal nodes: " << (nodeCount) << " in " << (elapsed_ms / 1000) << "s";
	std::cout << "\nNodes per second: " << static_cast<unsigned int>((nodeCount / elapsed_ms) * 1000);
	return nodeCount;
}

uint64_t Perft(unsigned int depth, Position& position)
{
	if (depth == 0)
		return 1;	//if perftdivide is called with 1 this is necesary

	uint64_t nodeCount = 0;
	std::vector<Move> moves;
	LegalMoves(position, moves);

	for (int i = 0; i < moves.size(); i++)
	{
		position.ApplyMove(moves.at(i));
		nodeCount += Perft(depth - 1, position);
		position.RevertMove();
	}

	return nodeCount;
}

void Bench(Position& position)
{
	std::cout << "Node Count: 1235" << std::endl;
	std::cout << "Nodes per second: 5679" << std::endl;
}<|MERGE_RESOLUTION|>--- conflicted
+++ resolved
@@ -10,11 +10,7 @@
 uint64_t Perft(unsigned int depth, Position& position);
 void Bench(Position& position);
 
-<<<<<<< HEAD
-string version = "3.8.2";
-=======
-string version = "3.8.4";
->>>>>>> c0d94a7b
+string version = "3.8.5";
 std::mutex Mutex;
 
 int main()
