--- conflicted
+++ resolved
@@ -9,11 +9,7 @@
 uint64_t Perft(unsigned int depth, Position& position);
 void Bench(int depth = 16);
 
-<<<<<<< HEAD
-string version = "10.1.1";
-=======
 string version = "10.3.2";
->>>>>>> 82ed38ba
 
 int main(int argc, char* argv[])
 {
