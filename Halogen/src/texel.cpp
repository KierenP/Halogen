#include "texel.h"

void Texel(std::vector<int*> params, std::vector<int*> PST)
{
	//Extract the PST pointers into the params list
	for (size_t piece = 0; piece < PST.size(); piece++)
	{
		for (int square = 0; square < N_SQUARES; square++)
		{
			params.push_back(&PST[piece][square]);
		}
	}

	HASH_ENABLE = false;

	std::ifstream infile("C:\\quiet-labeled.epd");

	if (!infile)
	{
		std::cout << "Cannot open position file!" << std::endl;
		return;
	}

	std::string line;
	int lineCount = 0;
	int quietCount = 0;

	std::cout << "Beginning to read in positions..." << std::endl;

	std::vector<std::pair<Position, double>> positions;
	Position position;
	SearchData data;

	while (std::getline(infile, line))
	{
		if (lineCount % 10000 == 0)
			std::cout << "Reading line: " << lineCount << " quiet positions: " << quietCount << "\r";

		Loadquietlabeled(positions, line, lineCount, position);
		
		if (EvaluatePosition(position) == TexelSearch(position, data))
			quietCount++;
		else
			positions.pop_back();

		lineCount++;
	}

	std::cout << "\nAll positions loaded successfully" << std::endl;
	std::cout << "\nEvaluating positions..." << std::endl;

	uint64_t totalScore = 0;

	for (size_t i = 0; i < positions.size(); i++)
	{
		int score = TexelSearch(positions[i].first, data);
		totalScore += score;
	}

	std::cout << "All positions evaluated successfully" << std::endl;
	std::cout << "Eval hash: " << totalScore << std::endl;
	std::cout << "\nBeginning Texel tuning..." << std::endl;

	//CalculateK(positionList, positionScore, positionResults);
	double k = 1.51;
	double step_size = 10000;
	int iteration = 1;
	int batchSize = 10;	//eg 20 means 1/20th
	double lambda = 0.0000001;

	auto rng = std::default_random_engine{};

	std::vector<double> paramiterValues;

	for (size_t i = 0; i < params.size(); i++)
	{
		paramiterValues.push_back(*params[i]);
	}

	while (true)
	{
		if (iteration % 10 == 0)
			std::shuffle(std::begin(positions), std::end(positions), rng);

<<<<<<< HEAD
		double error = CalculateError(positions, data, k, positions.size() / params.size() / batchSize, (positions.size() / params.size() / batchSize) * (iteration % batchSize), lambda);
=======
		double error = CalculateError(positions, params, k, positions.size() / params.size() / batchSize, (positions.size() / params.size() / batchSize) * (iteration % batchSize), lambda);
>>>>>>> 4f6556de

		if (iteration % 10 == 0)
			PrintIteration(error, params, PST, paramiterValues, step_size, iteration);

		std::vector<double> gradient;

		for (size_t i = 0; i < params.size(); i++)
		{
			(*params[i])++;
<<<<<<< HEAD
			double error_plus_epsilon = CalculateError(positions, data, k, positions.size() / params.size() / batchSize, (positions.size() / params.size() / batchSize) * (iteration % batchSize), lambda);
=======
			double error_plus_epsilon = CalculateError(positions, params, k, positions.size() / params.size() / batchSize, (positions.size() / params.size() / batchSize) * (iteration % batchSize), lambda);
>>>>>>> 4f6556de
			(*params[i])--;
			double firstDerivitivePositive = (error_plus_epsilon - error);

			(*params[i])--;
<<<<<<< HEAD
			double error_minus_epsilon = CalculateError(positions, data, k, positions.size() / params.size() / batchSize, (positions.size() / params.size() / batchSize) * (iteration % batchSize), lambda);
=======
			double error_minus_epsilon = CalculateError(positions, params, k, positions.size() / params.size() / batchSize, (positions.size() / params.size() / batchSize) * (iteration % batchSize), lambda);
>>>>>>> 4f6556de
			(*params[i])++;
			double firstDerivitiveNegative = (error_minus_epsilon - error);

			double firstDerivitive;

			if (firstDerivitivePositive > 0 && firstDerivitiveNegative > 0)
				firstDerivitive = 0; //making the param higher by one made it worse and making it one lower also made it worse so we shouldn't change it.
			else 
				firstDerivitive = firstDerivitivePositive;

			gradient.push_back(firstDerivitive);
		}

		for (size_t i = 0; i < params.size(); i++)
		{
			double delta = step_size * gradient[i];
			paramiterValues[i] -= delta;
			(*params[i]) = static_cast<int>(round(paramiterValues[i]));
		}

		step_size *= 1 / (1 + 0.0000001 * iteration);
		//step_size = 100000 * exp(-0.0002 * iteration);
		iteration++;

		if (step_size < 1)
			break;
	}

	std::cout << "Texel complete" << std::endl;

	return;
}

void LoadBench4Per(std::vector<std::pair<Position, double>>& positions, std::string& line, int lineCount, Position& position)
{
	std::vector<std::string> arrayTokens;
	std::istringstream iss(line);
	arrayTokens.clear();

	do
	{
		std::string stub;
		iss >> stub;
		arrayTokens.push_back(stub);
	} while (iss);

	if (!position.InitialiseFromFen(line))
	{
		std::cout << "line " << lineCount + 1 << ": BAD FEN" << std::endl;
	}

	std::string result = arrayTokens[arrayTokens.size() - 2];

	if (result == "0-1")
	{
		positions.push_back({ position, 0 });
	}
	else if (result == "1-0")
	{
		positions.push_back({ position, 1 });
	}
	else if (result == "1/2-1/2")
	{
		positions.push_back({ position, 0.5 });
	}
	else
	{
		std::cout << "line " << lineCount + 1 << ": Could not read result" << std::endl;
	}
}

void Loadquietlabeled(std::vector<std::pair<Position, double>>& positions, std::string& line, int lineCount, Position& position)
{
	std::vector<std::string> arrayTokens;
	std::istringstream iss(line);
	arrayTokens.clear();

	do
	{
		std::string stub;
		iss >> stub;

		if (stub == "c9")
		{
			arrayTokens.push_back("0");
			arrayTokens.push_back("1");
			break;
		}

		arrayTokens.push_back(stub);
	} while (iss);

	if (!position.InitialiseFromFen(arrayTokens))
	{
		std::cout << "line " << lineCount + 1 << ": BAD FEN" << std::endl;
	}

	std::string result;
	iss >> result;

	if (result == "\"0-1\";")
	{
		positions.push_back({ position, 0 });
	}
	else if (result == "\"1-0\";")
	{
		positions.push_back({ position, 1 });
	}
	else if (result == "\"1/2-1/2\";")
	{
		positions.push_back({ position, 0.5 });
	}
	else
	{
		std::cout << "line " << lineCount + 1 << ": Could not read result" << std::endl;
	}
}

void PrintIteration(double error, std::vector<int*>& params, std::vector<int*> PST, std::vector<double> paramiterValues, double step_size, int iteration)
{
	for (size_t i = 0; i < params.size() - PST.size() * 64; i++)
	{
		std::cout << "Paramiter " << i << ": " << *(params[i]) << " exact value: " << paramiterValues[i] << std::endl;
	}
	std::cout << std::endl;

	//print PST
	for (size_t piece = 0; piece < PST.size(); piece++)
	{
		std::cout << "PST " << piece << ": " << std::endl;

		for (int i = 0; i < N_SQUARES; i++)
		{
			if (0 <= PST[piece][i] && PST[piece][i] <= 9)
				std::cout << "   " << PST[piece][i] << ",";
			else if (-9 <= PST[piece][i] && PST[piece][i] <= -1)
				std::cout << "  " << PST[piece][i] << ",";
			else if (10 <= PST[piece][i] && PST[piece][i] <= 99)
				std::cout << "  " << PST[piece][i] << ",";
			else if (-99 <= PST[piece][i] && PST[piece][i] <= -10)
				std::cout << " " << PST[piece][i] << ",";
			else if (101 <= PST[piece][i] && PST[piece][i] <= 999)
				std::cout << " " << PST[piece][i] << ",";
			else
				std::cout << "" << PST[piece][i] << ",";

			if (i % N_FILES == 7 && i > 0)
				std::cout << std::endl;
		}
		std::cout << std::endl;
	}

	std::cout << "Error: " << error << std::endl;
	std::cout << "Step size: " << step_size << std::endl;
	std::cout << "Iteration: " << iteration << std::endl;
	std::cout << std::endl;
}

<<<<<<< HEAD
double CalculateError(std::vector<std::pair<Position, double>>& positions, SearchData& data, double k, size_t subset, size_t start, double lambda)
=======
double CalculateError(std::vector<std::pair<Position, double>>& positions, std::vector<int*>& params, double k, size_t subset, size_t start, double lambda)
>>>>>>> 4f6556de
{
	InitializePieceSquareTable();	//if tuning PST you need to re-load them with this

	double error = 0;
	for (size_t i = start; i < start + subset; i++)
	{
		double sigmoid = 1 / (1 + pow(10, -EvaluatePosition(positions.at(i).first) * k / 400));
		error += pow(positions.at(i).second - sigmoid, 2);
	}
	error /= subset;

	//L2 regularisation for sum of PST

	double sum;
	
	sum = 0;
	for (int i = 0; i < N_SQUARES; i++)
	{
		if (GetRank(i) != RANK_1 && GetRank(i) != RANK_8)
			sum += PawnSquareValuesMid[i];
	}
	error += lambda * sum * sum;

	sum = 0;
	for (int i = 0; i < N_SQUARES; i++)
	{
		if (GetRank(i) != RANK_1 && GetRank(i) != RANK_8)
			sum += PawnSquareValuesEndGame[i];
	}
	error += lambda * sum * sum;

	sum = 0;
	for (int i = 0; i < N_SQUARES; i++)
	{
		sum += KnightSquareValues[i];
	}
	error += lambda * sum * sum;

	sum = 0;
	for (int i = 0; i < N_SQUARES; i++)
	{
		sum += BishopSquareValues[i];
	}
	error += lambda * sum * sum;

	sum = 0;
	for (int i = 0; i < N_SQUARES; i++)
	{
		sum += RookSquareValues[i];
	}
	error += lambda * sum * sum;

	sum = 0;
	for (int i = 0; i < N_SQUARES; i++)
	{
		sum += QueenSquareValues[i];
	}
	error += lambda * sum * sum;

	sum = 0;
	for (int i = 0; i < N_SQUARES; i++)
	{
		sum += KingSquareMid[i];
	}
	error += lambda * sum * sum;

	sum = 0;
	for (int i = 0; i < N_SQUARES; i++)
	{
		sum += KingSquareEndGame[i];
	}
	error += lambda * sum * sum;

	//L2 regularisation for sum of Knight and Rook adjustment

	sum = 0;
	for (int i = 0; i < 9; i++)
	{
		sum += knightAdj[i];
	}
	error += lambda * sum * sum;

	sum = 0;
	for (int i = 0; i < 9; i++)
	{
		sum += rookAdj[i];
	}
	error += lambda * sum * sum;

	return error;
}

void TexelOptimise()
{

}

double CalculateK(std::vector<Position>& positionList, std::vector<double>& positionScore, std::vector<double>& positionResults)
{
	double k = 0;
	double epsilon = 0.0001;

	for (int rep = 0; rep < 100; rep++)
	{
		double error_k = 0;
		double error_k_minus_epsilon = 0;
		double error_k_plus_epsilon = 0;
		double sigmoid = 0;

		for (size_t i = 0; i < positionList.size(); i++)
		{
			sigmoid = 1 / (1 + pow(10, -positionScore[i] * k / 400));
			error_k += pow(positionResults[i] - sigmoid, 2);

			sigmoid = 1 / (1 + pow(10, -positionScore[i] * (k + epsilon) / 400));
			error_k_plus_epsilon += pow(positionResults[i] - sigmoid, 2);

			sigmoid = 1 / (1 + pow(10, -positionScore[i] * (k - epsilon) / 400));
			error_k_minus_epsilon += pow(positionResults[i] - sigmoid, 2);
		}

		error_k /= positionList.size();
		error_k_minus_epsilon /= positionList.size();
		error_k_plus_epsilon /= positionList.size();

		std::cout << "evaluation error: " << error_k << " K: " << k << std::endl;

		double firstDerivitive = (error_k_plus_epsilon - error_k) / epsilon;
		double secondDerivitive = (error_k_plus_epsilon - 2 * error_k + error_k_minus_epsilon) / (epsilon * epsilon);

		double newk = k - firstDerivitive / secondDerivitive;

		if (abs(newk - k) < epsilon)
			return k;

		k = newk;
	}

	std::cout << "Failed to converge after 100 iterations" << std::endl;
	return k;
}<|MERGE_RESOLUTION|>--- conflicted
+++ resolved
@@ -81,12 +81,7 @@
 	{
 		if (iteration % 10 == 0)
 			std::shuffle(std::begin(positions), std::end(positions), rng);
-
-<<<<<<< HEAD
-		double error = CalculateError(positions, data, k, positions.size() / params.size() / batchSize, (positions.size() / params.size() / batchSize) * (iteration % batchSize), lambda);
-=======
 		double error = CalculateError(positions, params, k, positions.size() / params.size() / batchSize, (positions.size() / params.size() / batchSize) * (iteration % batchSize), lambda);
->>>>>>> 4f6556de
 
 		if (iteration % 10 == 0)
 			PrintIteration(error, params, PST, paramiterValues, step_size, iteration);
@@ -96,20 +91,12 @@
 		for (size_t i = 0; i < params.size(); i++)
 		{
 			(*params[i])++;
-<<<<<<< HEAD
-			double error_plus_epsilon = CalculateError(positions, data, k, positions.size() / params.size() / batchSize, (positions.size() / params.size() / batchSize) * (iteration % batchSize), lambda);
-=======
 			double error_plus_epsilon = CalculateError(positions, params, k, positions.size() / params.size() / batchSize, (positions.size() / params.size() / batchSize) * (iteration % batchSize), lambda);
->>>>>>> 4f6556de
 			(*params[i])--;
 			double firstDerivitivePositive = (error_plus_epsilon - error);
 
 			(*params[i])--;
-<<<<<<< HEAD
-			double error_minus_epsilon = CalculateError(positions, data, k, positions.size() / params.size() / batchSize, (positions.size() / params.size() / batchSize) * (iteration % batchSize), lambda);
-=======
 			double error_minus_epsilon = CalculateError(positions, params, k, positions.size() / params.size() / batchSize, (positions.size() / params.size() / batchSize) * (iteration % batchSize), lambda);
->>>>>>> 4f6556de
 			(*params[i])++;
 			double firstDerivitiveNegative = (error_minus_epsilon - error);
 
@@ -268,11 +255,7 @@
 	std::cout << std::endl;
 }
 
-<<<<<<< HEAD
-double CalculateError(std::vector<std::pair<Position, double>>& positions, SearchData& data, double k, size_t subset, size_t start, double lambda)
-=======
 double CalculateError(std::vector<std::pair<Position, double>>& positions, std::vector<int*>& params, double k, size_t subset, size_t start, double lambda)
->>>>>>> 4f6556de
 {
 	InitializePieceSquareTable();	//if tuning PST you need to re-load them with this
 
