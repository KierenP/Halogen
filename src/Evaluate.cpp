--- conflicted
+++ resolved
@@ -12,9 +12,6 @@
 
 Score Evaluate(const BoardState& board, SearchStackState* ss, Network& net)
 {
-<<<<<<< HEAD
-    Score eval = position.GetEvaluation();
-=======
     // apply lazy updates to accumulator stack
     //
     // we assume the root position always has a valid accumulator, and use pointer arithmatic to get there
@@ -32,7 +29,6 @@
 
     assert(Network::Verify(board, ss->acc));
     Score eval = Network::Eval(board, ss->acc);
->>>>>>> cd282619
     return std::clamp<Score>(eval, Score::Limits::EVAL_MIN, Score::Limits::EVAL_MAX);
 }
 
