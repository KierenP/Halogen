BUILD_DIR := ../build
BINARY_DIR := ../bin

<<<<<<< HEAD
#----------------------------------------------------------------------------------------------------------------------

# Find all the C++ files we want to compile
# I'd use a bash command but not all client have bash
=======
EVALURL = https://github.com/KierenP/Halogen-Networks/blob/6f6b5ec1436bf19212fa1667c1962871d51a7fb0/d7d569e5.nn?raw=true
EVALFILE = d7d569e5.nn

>>>>>>> 579c5527
SRCS := \
	BitBoardDefine.cpp \
	BoardState.cpp \
	EvalCache.cpp \
	EvalNet.cpp \
	main.cpp \
	Move.cpp \
	MoveGeneration.cpp \
	MoveList.cpp \
	GameState.cpp \
	Search.cpp \
	SearchData.cpp \
	SearchLimits.cpp \
	StagedMoveGenerator.cpp \
	TimeManage.cpp \
	TranspositionTable.cpp \
	TTEntry.cpp \
	Zobrist.cpp \
	Score.cpp \
	EGTB.cpp \
	History.cpp \
	Magic.cpp \
	Pyrrhic/tbprobe.c \
	td-leaf/HalogenNetwork.cpp \
	td-leaf/td-leaf-learn.cpp \
	td-leaf/TrainableNetwork.cpp \
	td-leaf/temporal_coherence.cpp

# String substitution for every C/C++ file.
# As an example, hello.cpp turns into ./build/hello.cpp.o
OBJS := $(SRCS:%=$(BUILD_DIR)/%.o)

#----------------------------------------------------------------------------------------------------------------------
# Define compiler flags and instruction sets

WFLAGS = -Wall -Wextra -Wshadow -Wno-interference-size -Wno-unknown-warning-option -Wno-deprecated
<<<<<<< HEAD
AFLAGS = $(WFLAGS) -g -std=c++17 -ffast-math
CFLAGS = -O3 $(AFLAGS) -DNDEBUG -flto -march=native 
RFLAGS = -O3 $(AFLAGS) -DNDEBUG -flto
SFLAGS = -O1 $(AFLAGS) -fno-omit-frame-pointer
=======
AFLAGS = $(WFLAGS) -g -std=c++17 -fno-exceptions -DEVALFILE=\"$(BUILD_DIR)/$(EVALFILE)\"
CFLAGS = -O3 $(AFLAGS) -DNDEBUG -flto=auto -march=native
RFLAGS = -O3 $(AFLAGS) -DNDEBUG -flto=auto
>>>>>>> 579c5527
# only enable Werror on debug builds, so we don't cause issues for people compiling Halogen on a different compiler
SFLAGS = -O1 $(AFLAGS) -Werror -fno-omit-frame-pointer
DFLAGS = -O0 $(AFLAGS) -Werror

LDFLAGS   = -Wl,--whole-archive -lpthread -Wl,--no-whole-archive -lm
<<<<<<< HEAD
CXXFLAGS := -fno-exceptions -MMD -MP
=======

# Different instruction sets targeting different architectures. For the AVX sets, we consider them a series where each level contains
# all previous sets instructions

# Nehalem (2008)
SSE4FLAGS = -DUSE_SSE4 -msse -msse2 -msse3 -mssse3 -msse4 -msse4.1 -msse4.2
# Sandy Bridge (2011)
AVXFLAGS = -DUSE_AVX $(SSE4FLAGS) -mavx -mfma
# Haswell (2013)
AVX2FLAGS = -DUSE_AVX2 $(AVXFLAGS) -mavx2 -DUSE_POPCNT -mpopcnt
# Skylake (2017)
AVX512FLAGS = -DUSE_AVX512 $(AVX2FLAGS) -mavx512f -mavx512cd -mavx512vl -mavx512dq -mavx512bw
# Skylake (2019)
AVX512VNNIFLAGS = -DUSE_AVX512_VNNI $(AVX512FLAGS) -mavx512ifma -mavx512vbmi -mavx512vbmi2 -mavx512bitalg -mavx512vnni -mavx512vpopcntdq

# AMD processors before Zen 3 implement PEXT in microcode, so we support bmi as a optional orthogonal configuration, on AVX2 and newer
PEXTFLAGS = -DUSE_PEXT -mbmi -mbmi2

#----------------------------------------------------------------------------------------------------------------------
# OS and compiler specific flags
>>>>>>> 579c5527

# Detect OS
ifeq ($(OS),Windows_NT) # is Windows_NT on XP, 2000, 7, Vista, 10...
    detected_OS := Windows
else
    detected_OS := $(shell uname)
endif

$(info detected OS is [${detected_OS}])

# Many users on windows use a environment to build so we must link statically
ifeq ($(detected_OS),Windows)
    LDFLAGS += -static
endif

# Detect if CXX is g++ or clang++, in this order.
ifeq '' '$(findstring clang++,$(CXX))'
  	CXXFLAGS += -fconstexpr-ops-limit=1000000000
  	$(info detected compiler is [g++])
else
  	CXXFLAGS += -fconstexpr-steps=100000000
  	$(info detected compiler is [clang++])
endif

#----------------------------------------------------------------------------------------------------------------------
# Optimized native builds, including PGO optimization. Detects supported instruction sets on the target

SUPPORTED = $(shell echo | $(CC) -march=native -E -dM -)

# Detect POPCNT
ifneq ($(findstring __POPCNT__, $(SUPPORTED)),)
	CFLAGS += -DUSE_POPCNT
endif

# Detect BMI2, but not on zen1 or zen2 architectures
ifneq ($(findstring __BMI2__, $(SUPPORTED)),)
	ifeq ($(findstring __znver1, $(SUPPORTED)),)
		ifeq ($(findstring __znver2, $(SUPPORTED)),)
			CFLAGS += -DUSE_PEXT
		endif
	endif
endif

# Detect the highest AVX instruction set supported

ifneq ($(findstring __AVX512VNNI__, $(SUPPORTED)),)
	CFLAGS += -DUSE_AVX512_VNNI
else ifneq ($(findstring __AVX512__, $(SUPPORTED)),)
	CFLAGS += -DUSE_AVX512
else ifneq ($(findstring __AVX2__, $(SUPPORTED)),)
	CFLAGS += -DUSE_AVX2
else ifneq ($(findstring __AVX__, $(SUPPORTED)),)
	CFLAGS += -DUSE_AVX
else ifneq ($(findstring __SSE4_2__, $(SUPPORTED)),)
	CFLAGS += -DUSE_SSE4
endif

.PHONY: pgo
pgo:
	$(MAKE) pgo-instrumented
	$(MAKE) pgo-compile

.PHONY: pgo-instrumented
pgo-instrumented: CXXFLAGS += $(CFLAGS) -fno-lto -fprofile-generate
pgo-instrumented: LDFLAGS += -fno-lto -fprofile-generate
pgo-instrumented: EXE = $(BUILD_DIR)/Halogen-pgo-instrumented.exe
pgo-instrumented: binary
	./$(EXE) bench

.PHONY: pgo-compile
pgo-compile: CXXFLAGS += $(CFLAGS) -fprofile-use
pgo-compile: LDFLAGS += -flto=auto -fprofile-use
pgo-compile: EXE = $(BINARY_DIR)/Halogen-pgo.exe
pgo-compile: binary

.PHONY: native
native: CXXFLAGS += $(CFLAGS)
native: LDFLAGS += -flto=auto
native: EXE = $(BINARY_DIR)/Halogen-native.exe
native: binary

#----------------------------------------------------------------------------------------------------------------------
# Debug and sanitizer builds

.PHONY: debug
debug: CXXFLAGS += $(DFLAGS)
debug: EXE = $(BINARY_DIR)/Halogen-debug.exe
debug: binary

.PHONY: sanitize-address
sanitize-address: CXXFLAGS += $(SFLAGS) -fsanitize=address
sanitize-address: LDFLAGS += -fsanitize=address
sanitize-address: EXE = $(BINARY_DIR)/Halogen-sanitize-address.exe
sanitize-address: binary

.PHONY: sanitize-undefined
sanitize-undefined: CXXFLAGS += $(SFLAGS) -fsanitize=undefined
sanitize-undefined: LDFLAGS += -fsanitize=undefined
sanitize-undefined: EXE = $(BINARY_DIR)/Halogen-sanitize-undefined.exe
sanitize-undefined: binary

.PHONY: sanitize-thread
sanitize-thread: CXXFLAGS += $(SFLAGS) -fsanitize=thread
sanitize-thread: LDFLAGS += -fsanitize=thread
sanitize-thread: EXE = $(BINARY_DIR)/Halogen-sanitize-thread.exe
sanitize-thread: binary

#----------------------------------------------------------------------------------------------------------------------
# Release builds that are statically linked and target specific instruction sets

.PHONY: legacy
legacy: CXXFLAGS += $(RFLAGS)
legacy: LDFLAGS += -flto=auto -static 
legacy: EXE = $(BINARY_DIR)/Halogen-legacy.exe
legacy: binary

.PHONY: sse4
sse4: CXXFLAGS += $(RFLAGS) $(SSE4FLAGS)
sse4: LDFLAGS += -flto=auto -static 
sse4: EXE = $(BINARY_DIR)/Halogen-sse4.exe
sse4: binary

.PHONY: avx
avx: CXXFLAGS += $(RFLAGS) $(AVXFLAGS)
avx: LDFLAGS += -flto=auto -static 
avx: EXE = $(BINARY_DIR)/Halogen-avx.exe
avx: binary

.PHONY: avx2
avx2: CXXFLAGS += $(RFLAGS) $(AVX2FLAGS)
avx2: LDFLAGS += -flto=auto -static 
avx2: EXE = $(BINARY_DIR)/Halogen-avx2.exe
avx2: binary

.PHONY: avx2-pext
avx2-pext: CXXFLAGS += $(RFLAGS) $(AVX2FLAGS) $(PEXTFLAGS)
avx2-pext: LDFLAGS += -flto=auto -static 
avx2-pext: EXE = $(BINARY_DIR)/Halogen-avx2-pext.exe
avx2-pext: binary

.PHONY: avx512
avx512: CXXFLAGS += $(RFLAGS) $(AVX512FLAGS)
avx512: LDFLAGS += -flto=auto -static 
avx512: EXE = $(BINARY_DIR)/Halogen-avx512.exe
avx512: binary

.PHONY: avx512-pext
avx512-pext: CXXFLAGS += $(RFLAGS) $(AVX512FLAGS) $(PEXTFLAGS)
avx512-pext: LDFLAGS += -flto -static 
avx512-pext: EXE = $(BINARY_DIR)/Halogen-avx512-pext.exe
avx512-pext: binary

.PHONY: avx512vnni
avx512vnni: CXXFLAGS += $(RFLAGS) $(AVX512VNNIFLAGS)
avx512vnni: LDFLAGS += -flto=auto -static 
avx512vnni: EXE = $(BINARY_DIR)/Halogen-avx512vnni.exe
avx512vnni: binary

.PHONY: avx512vnni-pext
avx512vnni-pext: CXXFLAGS += $(RFLAGS) $(AVX512VNNIFLAGS) $(PEXTFLAGS)
avx512vnni-pext: LDFLAGS += -flto=auto -static 
avx512vnni-pext: EXE = $(BINARY_DIR)/Halogen-avx512vnni-pext.exe
avx512vnni-pext: binary

.PHONY: release
release:
	$(MAKE) legacy
	$(MAKE) sse4
	$(MAKE) avx
	$(MAKE) avx2
	$(MAKE) avx2-pext
	$(MAKE) avx512
	$(MAKE) avx512-pext
	$(MAKE) avx512vnni
	$(MAKE) avx512vnni-pext

#----------------------------------------------------------------------------------------------------------------------

<<<<<<< HEAD
=======
# Copied from the Stockfish makefile
$(BUILD_DIR)/$(EVALFILE):
	@ mkdir -p $(dir $@)
	@echo "net: $(EVALFILE)"
	$(eval curl_or_wget := $(shell if hash curl 2>/dev/null; then echo "curl -skL"; elif hash wget 2>/dev/null; then echo "wget -qO-"; fi))
	@if test -f "$(BUILD_DIR)/$(EVALFILE)"; then \
        echo "Already available."; \
	else \
		if [ "x$(curl_or_wget)" = "x" ]; then \
			echo "Automatic download failed: neither curl nor wget is installed. Install one of these tools or download the net manually"; exit 1; \
		else \
			echo "Downloading... $(EVALURL)"; $(curl_or_wget) $(EVALURL) >$(BUILD_DIR)/$(EVALFILE);\
			echo "Download complete."; \
		fi; \
	fi;

#----------------------------------------------------------------------------------------------------------------------

>>>>>>> 579c5527
# The final build step.
.PHONY: binary
binary: $(OBJS)
	@ mkdir -p $(BINARY_DIR)
	$(CXX) $(OBJS) -o $(EXE) $(LDFLAGS)

# Build step for C++ source
<<<<<<< HEAD
$(BUILD_DIR)/%.o: %
=======
$(BUILD_DIR)/%.o: % $(BUILD_DIR)/$(EVALFILE) FORCE
>>>>>>> 579c5527
	@ mkdir -p $(dir $@)
	$(CXX) $(CXXFLAGS) -c $< -o $@

.PHONY: clean_build
clean_build:
	rm -rf $(BUILD_DIR)

.PHONY: clean
clean: clean_build
	rm -rf $(BINARY_DIR)

# triggers make to always rebuild anything that depends on this
FORCE:<|MERGE_RESOLUTION|>--- conflicted
+++ resolved
@@ -1,16 +1,6 @@
 BUILD_DIR := ../build
 BINARY_DIR := ../bin
 
-<<<<<<< HEAD
-#----------------------------------------------------------------------------------------------------------------------
-
-# Find all the C++ files we want to compile
-# I'd use a bash command but not all client have bash
-=======
-EVALURL = https://github.com/KierenP/Halogen-Networks/blob/6f6b5ec1436bf19212fa1667c1962871d51a7fb0/d7d569e5.nn?raw=true
-EVALFILE = d7d569e5.nn
-
->>>>>>> 579c5527
 SRCS := \
 	BitBoardDefine.cpp \
 	BoardState.cpp \
@@ -47,24 +37,14 @@
 # Define compiler flags and instruction sets
 
 WFLAGS = -Wall -Wextra -Wshadow -Wno-interference-size -Wno-unknown-warning-option -Wno-deprecated
-<<<<<<< HEAD
-AFLAGS = $(WFLAGS) -g -std=c++17 -ffast-math
-CFLAGS = -O3 $(AFLAGS) -DNDEBUG -flto -march=native 
-RFLAGS = -O3 $(AFLAGS) -DNDEBUG -flto
-SFLAGS = -O1 $(AFLAGS) -fno-omit-frame-pointer
-=======
-AFLAGS = $(WFLAGS) -g -std=c++17 -fno-exceptions -DEVALFILE=\"$(BUILD_DIR)/$(EVALFILE)\"
+AFLAGS = $(WFLAGS) -g -std=c++17 -fno-exceptions -ffast-math
 CFLAGS = -O3 $(AFLAGS) -DNDEBUG -flto=auto -march=native
 RFLAGS = -O3 $(AFLAGS) -DNDEBUG -flto=auto
->>>>>>> 579c5527
 # only enable Werror on debug builds, so we don't cause issues for people compiling Halogen on a different compiler
 SFLAGS = -O1 $(AFLAGS) -Werror -fno-omit-frame-pointer
 DFLAGS = -O0 $(AFLAGS) -Werror
 
 LDFLAGS   = -Wl,--whole-archive -lpthread -Wl,--no-whole-archive -lm
-<<<<<<< HEAD
-CXXFLAGS := -fno-exceptions -MMD -MP
-=======
 
 # Different instruction sets targeting different architectures. For the AVX sets, we consider them a series where each level contains
 # all previous sets instructions
@@ -85,7 +65,6 @@
 
 #----------------------------------------------------------------------------------------------------------------------
 # OS and compiler specific flags
->>>>>>> 579c5527
 
 # Detect OS
 ifeq ($(OS),Windows_NT) # is Windows_NT on XP, 2000, 7, Vista, 10...
@@ -264,27 +243,6 @@
 
 #----------------------------------------------------------------------------------------------------------------------
 
-<<<<<<< HEAD
-=======
-# Copied from the Stockfish makefile
-$(BUILD_DIR)/$(EVALFILE):
-	@ mkdir -p $(dir $@)
-	@echo "net: $(EVALFILE)"
-	$(eval curl_or_wget := $(shell if hash curl 2>/dev/null; then echo "curl -skL"; elif hash wget 2>/dev/null; then echo "wget -qO-"; fi))
-	@if test -f "$(BUILD_DIR)/$(EVALFILE)"; then \
-        echo "Already available."; \
-	else \
-		if [ "x$(curl_or_wget)" = "x" ]; then \
-			echo "Automatic download failed: neither curl nor wget is installed. Install one of these tools or download the net manually"; exit 1; \
-		else \
-			echo "Downloading... $(EVALURL)"; $(curl_or_wget) $(EVALURL) >$(BUILD_DIR)/$(EVALFILE);\
-			echo "Download complete."; \
-		fi; \
-	fi;
-
-#----------------------------------------------------------------------------------------------------------------------
-
->>>>>>> 579c5527
 # The final build step.
 .PHONY: binary
 binary: $(OBJS)
@@ -292,11 +250,7 @@
 	$(CXX) $(OBJS) -o $(EXE) $(LDFLAGS)
 
 # Build step for C++ source
-<<<<<<< HEAD
-$(BUILD_DIR)/%.o: %
-=======
-$(BUILD_DIR)/%.o: % $(BUILD_DIR)/$(EVALFILE) FORCE
->>>>>>> 579c5527
+$(BUILD_DIR)/%.o: % FORCE
 	@ mkdir -p $(dir $@)
 	$(CXX) $(CXXFLAGS) -c $< -o $@
 
