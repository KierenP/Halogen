BUILD_DIR := ../build
BINARY_DIR := ../bin

<<<<<<< HEAD
=======
EVALURL = https://github.com/KierenP/Halogen-Networks/blob/6f6b5ec1436bf19212fa1667c1962871d51a7fb0/d7d569e5.nn?raw=true
EVALFILE = $(BUILD_DIR)/d7d569e5.nn

>>>>>>> e08e16f9
SRCS := \
	BitBoardDefine.cpp \
	BoardState.cpp \
	EvalCache.cpp \
	EvalNet.cpp \
	main.cpp \
	Move.cpp \
	MoveGeneration.cpp \
	MoveList.cpp \
	GameState.cpp \
	Search.cpp \
	SearchData.cpp \
	SearchLimits.cpp \
	StagedMoveGenerator.cpp \
	TimeManager.cpp \
	TranspositionTable.cpp \
	TTEntry.cpp \
	Zobrist.cpp \
	Score.cpp \
	EGTB.cpp \
	History.cpp \
<<<<<<< HEAD
	Magic.cpp \
	Pyrrhic/tbprobe.c \
	td-leaf/HalogenNetwork.cpp \
	td-leaf/td-leaf-learn.cpp \
	td-leaf/TrainableNetwork.cpp \
	td-leaf/temporal_coherence.cpp
=======
	Pyrrhic/tbprobe.c
>>>>>>> e08e16f9

# String substitution for every C/C++ file.
# As an example, hello.cpp turns into ./build/hello.cpp.o
OBJS := $(SRCS:%=$(BUILD_DIR)/%.o)

#----------------------------------------------------------------------------------------------------------------------
# Define compiler flags and instruction sets

WFLAGS = -Wall -Wextra -Wshadow -Wno-interference-size -Wno-unknown-warning-option -Wno-deprecated
<<<<<<< HEAD
AFLAGS = $(WFLAGS) -g -std=c++17 -fno-exceptions -ffast-math
=======
AFLAGS = $(WFLAGS) -g -std=c++17 -fno-exceptions -DEVALFILE=\"$(EVALFILE)\"
>>>>>>> e08e16f9
CFLAGS = -O3 $(AFLAGS) -DNDEBUG -flto=auto -march=native
RFLAGS = -O3 $(AFLAGS) -DNDEBUG -flto=auto
# only enable Werror on debug builds, so we don't cause issues for people compiling Halogen on a different compiler
SFLAGS = -O1 $(AFLAGS) -Werror -fno-omit-frame-pointer
DFLAGS = -O0 $(AFLAGS) -Werror

LDFLAGS   = -Wl,--whole-archive -lpthread -Wl,--no-whole-archive -lm

# Different instruction sets targeting different architectures. For the AVX sets, we consider them a series where each level contains
# all previous sets instructions

# Nehalem (2008)
SSE4FLAGS = -DUSE_SSE4 -msse -msse2 -msse3 -mssse3 -msse4 -msse4.1 -msse4.2
# Sandy Bridge (2011)
AVXFLAGS = -DUSE_AVX $(SSE4FLAGS) -mavx -mfma
# Haswell (2013)
AVX2FLAGS = -DUSE_AVX2 $(AVXFLAGS) -mavx2 -DUSE_POPCNT -mpopcnt
# Skylake (2017)
AVX512FLAGS = -DUSE_AVX512 $(AVX2FLAGS) -mavx512f -mavx512cd -mavx512vl -mavx512dq -mavx512bw
# Skylake (2019)
AVX512VNNIFLAGS = -DUSE_AVX512_VNNI $(AVX512FLAGS) -mavx512ifma -mavx512vbmi -mavx512vbmi2 -mavx512bitalg -mavx512vnni -mavx512vpopcntdq

# AMD processors before Zen 3 implement PEXT in microcode, so we support bmi as a optional orthogonal configuration, on AVX2 and newer
PEXTFLAGS = -DUSE_PEXT -mbmi -mbmi2

#----------------------------------------------------------------------------------------------------------------------
# OS and compiler specific flags

# Detect OS
ifeq ($(OS),Windows_NT) # is Windows_NT on XP, 2000, 7, Vista, 10...
    detected_OS := Windows
else
    detected_OS := $(shell uname)
endif

$(info detected OS is [${detected_OS}])

# Many users on windows use a environment to build so we must link statically
ifeq ($(detected_OS),Windows)
    LDFLAGS += -static
endif

# Detect if CXX is g++ or clang++, in this order.
ifeq '' '$(findstring clang++,$(CXX))'
  	CXXFLAGS += -fconstexpr-ops-limit=1000000000
  	$(info detected compiler is [g++])
else
  	CXXFLAGS += -fconstexpr-steps=100000000
  	$(info detected compiler is [clang++])
endif

#----------------------------------------------------------------------------------------------------------------------
# Optimized native builds, including PGO optimization. Detects supported instruction sets on the target

SUPPORTED = $(shell echo | $(CC) -march=native -E -dM -)

# Detect POPCNT
ifneq ($(findstring __POPCNT__, $(SUPPORTED)),)
	CFLAGS += -DUSE_POPCNT
endif

# Detect BMI2, but not on zen1 or zen2 architectures
ifneq ($(findstring __BMI2__, $(SUPPORTED)),)
	ifeq ($(findstring __znver1, $(SUPPORTED)),)
		ifeq ($(findstring __znver2, $(SUPPORTED)),)
			CFLAGS += -DUSE_PEXT
		endif
	endif
endif

# Detect the highest AVX instruction set supported

ifneq ($(findstring __AVX512VNNI__, $(SUPPORTED)),)
	CFLAGS += -DUSE_AVX512_VNNI
else ifneq ($(findstring __AVX512__, $(SUPPORTED)),)
	CFLAGS += -DUSE_AVX512
else ifneq ($(findstring __AVX2__, $(SUPPORTED)),)
	CFLAGS += -DUSE_AVX2
else ifneq ($(findstring __AVX__, $(SUPPORTED)),)
	CFLAGS += -DUSE_AVX
else ifneq ($(findstring __SSE4_2__, $(SUPPORTED)),)
	CFLAGS += -DUSE_SSE4
endif

.PHONY: pgo
pgo:
	$(MAKE) pgo-instrumented
	$(MAKE) pgo-compile

.PHONY: pgo-instrumented
pgo-instrumented: CXXFLAGS += $(CFLAGS) -fno-lto -fprofile-generate
pgo-instrumented: LDFLAGS += -fno-lto -fprofile-generate
pgo-instrumented: EXE = $(BUILD_DIR)/Halogen-pgo-instrumented.exe
pgo-instrumented: binary
	./$(EXE) bench

.PHONY: pgo-compile
pgo-compile: CXXFLAGS += $(CFLAGS) -fprofile-use
pgo-compile: LDFLAGS += -flto=auto -fprofile-use
pgo-compile: EXE = $(BINARY_DIR)/Halogen-pgo.exe
pgo-compile: binary

.PHONY: native
native: CXXFLAGS += $(CFLAGS)
native: LDFLAGS += -flto=auto
native: EXE = $(BINARY_DIR)/Halogen-native.exe
native: binary

#----------------------------------------------------------------------------------------------------------------------
# Debug and sanitizer builds

.PHONY: debug
debug: CXXFLAGS += $(DFLAGS)
debug: EXE = $(BINARY_DIR)/Halogen-debug.exe
debug: binary

.PHONY: sanitize-address
sanitize-address: CXXFLAGS += $(SFLAGS) -fsanitize=address
sanitize-address: LDFLAGS += -fsanitize=address
sanitize-address: EXE = $(BINARY_DIR)/Halogen-sanitize-address.exe
sanitize-address: binary

.PHONY: sanitize-undefined
sanitize-undefined: CXXFLAGS += $(SFLAGS) -fsanitize=undefined
sanitize-undefined: LDFLAGS += -fsanitize=undefined
sanitize-undefined: EXE = $(BINARY_DIR)/Halogen-sanitize-undefined.exe
sanitize-undefined: binary

.PHONY: sanitize-thread
sanitize-thread: CXXFLAGS += $(SFLAGS) -fsanitize=thread
sanitize-thread: LDFLAGS += -fsanitize=thread
sanitize-thread: EXE = $(BINARY_DIR)/Halogen-sanitize-thread.exe
sanitize-thread: binary

#----------------------------------------------------------------------------------------------------------------------
# Release builds that are statically linked and target specific instruction sets

.PHONY: legacy
legacy: CXXFLAGS += $(RFLAGS)
legacy: LDFLAGS += -flto=auto -static 
legacy: EXE = $(BINARY_DIR)/Halogen-legacy.exe
legacy: binary

.PHONY: sse4
sse4: CXXFLAGS += $(RFLAGS) $(SSE4FLAGS)
sse4: LDFLAGS += -flto=auto -static 
sse4: EXE = $(BINARY_DIR)/Halogen-sse4.exe
sse4: binary

.PHONY: avx
avx: CXXFLAGS += $(RFLAGS) $(AVXFLAGS)
avx: LDFLAGS += -flto=auto -static 
avx: EXE = $(BINARY_DIR)/Halogen-avx.exe
avx: binary

.PHONY: avx2
avx2: CXXFLAGS += $(RFLAGS) $(AVX2FLAGS)
avx2: LDFLAGS += -flto=auto -static 
avx2: EXE = $(BINARY_DIR)/Halogen-avx2.exe
avx2: binary

.PHONY: avx2-pext
avx2-pext: CXXFLAGS += $(RFLAGS) $(AVX2FLAGS) $(PEXTFLAGS)
avx2-pext: LDFLAGS += -flto=auto -static 
avx2-pext: EXE = $(BINARY_DIR)/Halogen-avx2-pext.exe
avx2-pext: binary

.PHONY: avx512
avx512: CXXFLAGS += $(RFLAGS) $(AVX512FLAGS)
avx512: LDFLAGS += -flto=auto -static 
avx512: EXE = $(BINARY_DIR)/Halogen-avx512.exe
avx512: binary

.PHONY: avx512-pext
avx512-pext: CXXFLAGS += $(RFLAGS) $(AVX512FLAGS) $(PEXTFLAGS)
avx512-pext: LDFLAGS += -flto -static 
avx512-pext: EXE = $(BINARY_DIR)/Halogen-avx512-pext.exe
avx512-pext: binary

.PHONY: avx512vnni
avx512vnni: CXXFLAGS += $(RFLAGS) $(AVX512VNNIFLAGS)
avx512vnni: LDFLAGS += -flto=auto -static 
avx512vnni: EXE = $(BINARY_DIR)/Halogen-avx512vnni.exe
avx512vnni: binary

.PHONY: avx512vnni-pext
avx512vnni-pext: CXXFLAGS += $(RFLAGS) $(AVX512VNNIFLAGS) $(PEXTFLAGS)
avx512vnni-pext: LDFLAGS += -flto=auto -static 
avx512vnni-pext: EXE = $(BINARY_DIR)/Halogen-avx512vnni-pext.exe
avx512vnni-pext: binary

.PHONY: release
release:
	$(MAKE) legacy
	$(MAKE) sse4
	$(MAKE) avx
	$(MAKE) avx2
	$(MAKE) avx2-pext
	$(MAKE) avx512
	$(MAKE) avx512-pext
	$(MAKE) avx512vnni
	$(MAKE) avx512vnni-pext

#----------------------------------------------------------------------------------------------------------------------

<<<<<<< HEAD
=======
# Copied from the Stockfish makefile
$(EVALFILE):
	@ mkdir -p $(dir $@)
	@echo "net: $(EVALFILE)"
	$(eval curl_or_wget := $(shell if hash curl 2>/dev/null; then echo "curl -skL"; elif hash wget 2>/dev/null; then echo "wget -qO-"; fi))
	@if test -f "$(EVALFILE)"; then \
        echo "Already available."; \
	else \
		if [ "x$(curl_or_wget)" = "x" ]; then \
			echo "Automatic download failed: neither curl nor wget is installed. Install one of these tools or download the net manually"; exit 1; \
		else \
			echo "Downloading... $(EVALURL)"; $(curl_or_wget) $(EVALURL) > $(EVALFILE);\
			echo "Download complete."; \
		fi; \
	fi;

#----------------------------------------------------------------------------------------------------------------------

>>>>>>> e08e16f9
# The final build step.
.PHONY: binary
binary: $(OBJS)
	@ mkdir -p $(BINARY_DIR)
	$(CXX) $(OBJS) -o $(EXE) $(LDFLAGS)

# Build step for C++ source
<<<<<<< HEAD
$(BUILD_DIR)/%.o: % FORCE
=======
$(BUILD_DIR)/%.o: % $(EVALFILE) FORCE
>>>>>>> e08e16f9
	@ mkdir -p $(dir $@)
	$(CXX) $(CXXFLAGS) -c $< -o $@

.PHONY: clean_build
clean_build:
	rm -rf $(BUILD_DIR)

.PHONY: clean
clean: clean_build
	rm -rf $(BINARY_DIR)

# triggers make to always rebuild anything that depends on this
FORCE:<|MERGE_RESOLUTION|>--- conflicted
+++ resolved
@@ -1,12 +1,6 @@
 BUILD_DIR := ../build
 BINARY_DIR := ../bin
 
-<<<<<<< HEAD
-=======
-EVALURL = https://github.com/KierenP/Halogen-Networks/blob/6f6b5ec1436bf19212fa1667c1962871d51a7fb0/d7d569e5.nn?raw=true
-EVALFILE = $(BUILD_DIR)/d7d569e5.nn
-
->>>>>>> e08e16f9
 SRCS := \
 	BitBoardDefine.cpp \
 	BoardState.cpp \
@@ -28,16 +22,11 @@
 	Score.cpp \
 	EGTB.cpp \
 	History.cpp \
-<<<<<<< HEAD
-	Magic.cpp \
 	Pyrrhic/tbprobe.c \
 	td-leaf/HalogenNetwork.cpp \
 	td-leaf/td-leaf-learn.cpp \
 	td-leaf/TrainableNetwork.cpp \
 	td-leaf/temporal_coherence.cpp
-=======
-	Pyrrhic/tbprobe.c
->>>>>>> e08e16f9
 
 # String substitution for every C/C++ file.
 # As an example, hello.cpp turns into ./build/hello.cpp.o
@@ -47,11 +36,7 @@
 # Define compiler flags and instruction sets
 
 WFLAGS = -Wall -Wextra -Wshadow -Wno-interference-size -Wno-unknown-warning-option -Wno-deprecated
-<<<<<<< HEAD
 AFLAGS = $(WFLAGS) -g -std=c++17 -fno-exceptions -ffast-math
-=======
-AFLAGS = $(WFLAGS) -g -std=c++17 -fno-exceptions -DEVALFILE=\"$(EVALFILE)\"
->>>>>>> e08e16f9
 CFLAGS = -O3 $(AFLAGS) -DNDEBUG -flto=auto -march=native
 RFLAGS = -O3 $(AFLAGS) -DNDEBUG -flto=auto
 # only enable Werror on debug builds, so we don't cause issues for people compiling Halogen on a different compiler
@@ -257,27 +242,6 @@
 
 #----------------------------------------------------------------------------------------------------------------------
 
-<<<<<<< HEAD
-=======
-# Copied from the Stockfish makefile
-$(EVALFILE):
-	@ mkdir -p $(dir $@)
-	@echo "net: $(EVALFILE)"
-	$(eval curl_or_wget := $(shell if hash curl 2>/dev/null; then echo "curl -skL"; elif hash wget 2>/dev/null; then echo "wget -qO-"; fi))
-	@if test -f "$(EVALFILE)"; then \
-        echo "Already available."; \
-	else \
-		if [ "x$(curl_or_wget)" = "x" ]; then \
-			echo "Automatic download failed: neither curl nor wget is installed. Install one of these tools or download the net manually"; exit 1; \
-		else \
-			echo "Downloading... $(EVALURL)"; $(curl_or_wget) $(EVALURL) > $(EVALFILE);\
-			echo "Download complete."; \
-		fi; \
-	fi;
-
-#----------------------------------------------------------------------------------------------------------------------
-
->>>>>>> e08e16f9
 # The final build step.
 .PHONY: binary
 binary: $(OBJS)
@@ -285,11 +249,7 @@
 	$(CXX) $(OBJS) -o $(EXE) $(LDFLAGS)
 
 # Build step for C++ source
-<<<<<<< HEAD
 $(BUILD_DIR)/%.o: % FORCE
-=======
-$(BUILD_DIR)/%.o: % $(EVALFILE) FORCE
->>>>>>> e08e16f9
 	@ mkdir -p $(dir $@)
 	$(CXX) $(CXXFLAGS) -c $< -o $@
 
