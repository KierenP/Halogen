--- conflicted
+++ resolved
@@ -3,11 +3,8 @@
 #include <algorithm>
 #include <cmath>
 #include <cstdint>
-<<<<<<< HEAD
+#include <iostream>
 #include <limits>
-#include <iostream>
-=======
->>>>>>> 579c5527
 
 #include "BitBoardDefine.h"
 #include "BoardState.h"
@@ -67,7 +64,7 @@
     float l2_bias_max = std::numeric_limits<float>::min();
 
     for (size_t i = 0; i < HIDDEN_NEURONS; i++)
-    {    
+    {
         for (size_t j = 0; j < INPUT_NEURONS; j++)
         {
             auto val = *Data++;
