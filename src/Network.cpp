#include "Network.h"

#include <algorithm>
#include <cstdint>

#include "BitBoardDefine.h"
#include "BoardState.h"
#include "Move.h"
#include "incbin/incbin.h"

INCBIN(Net, EVALFILE);

struct alignas(64) network
{
    std::array<std::array<int16_t, HIDDEN_NEURONS>, INPUT_NEURONS * KING_BUCKET_COUNT> hiddenWeights = {};
    std::array<int16_t, HIDDEN_NEURONS> hiddenBias = {};
    std::array<std::array<int16_t, HIDDEN_NEURONS * 2>, OUTPUT_BUCKETS> outputWeights = {};
    std::array<int16_t, OUTPUT_BUCKETS> outputBias = {};
} const& net = reinterpret_cast<const network&>(*gNetData);

[[maybe_unused]] auto verify_network_size = []
{
    assert(sizeof(network) == gNetSize);
    return true;
}();

constexpr int16_t L1_SCALE = 255;
constexpr int16_t L2_SCALE = 64;
<<<<<<< HEAD
constexpr double SCALE_FACTOR = 160; // Found empirically to maximize elo
=======
constexpr double SCALE_FACTOR = 160;
>>>>>>> cd282619

template <typename T, size_t SIZE>
[[nodiscard]] std::array<T, SIZE> ReLU(const std::array<T, SIZE>& source)
{
    std::array<T, SIZE> ret;

    for (size_t i = 0; i < SIZE; i++)
        ret[i] = std::max(T(0), source[i]);

    return ret;
}

template <typename T, size_t SIZE>
[[nodiscard]] std::array<T, SIZE> CReLU(const std::array<T, SIZE>& source)
{
    std::array<T, SIZE> ret;

    for (size_t i = 0; i < SIZE; i++)
        ret[i] = std::clamp(source[i], T(0), T(L1_SCALE));

    return ret;
}

<<<<<<< HEAD
=======
template <typename T, size_t SIZE>
[[nodiscard]] std::array<T, SIZE> SCReLU(const std::array<T, SIZE>& source)
{
    std::array<T, SIZE> ret;

    for (size_t i = 0; i < SIZE; i++)
    {
        ret[i] = std::clamp(source[i], T(0), T(L1_SCALE));
        ret[i] = ret[i] * ret[i] / L1_SCALE;
    }

    return ret;
}

>>>>>>> cd282619
template <typename T_out, typename T_in, size_t SIZE>
void DotProductSCReLU(const std::array<T_in, SIZE>& stm, const std::array<T_in, SIZE>& other,
    const std::array<T_in, SIZE * 2>& weights, T_out& output)
{
    // This uses the lizard-SCReLU trick: Given stm[i] < 255, and weights[i] < 126, we want to compute stm[i] * stm[i] *
    // weights[i] to do the SCReLU dot product. By first doing stm[i] * weights[i], the result fits within the int16_t
    // type. Then multiply by stm[i] and accumulate.

    for (size_t i = 0; i < SIZE; i++)
    {
        int16_t partial = stm[i] * weights[i];
        output += partial * stm[i];
    }

    for (size_t i = 0; i < SIZE; i++)
    {
        int16_t partial = other[i] * weights[i + SIZE];
        output += partial * other[i];
    }
}

Square MirrorVertically(Square sq)
{
    return static_cast<Square>(sq ^ 56);
}

Square MirrorHorizontally(Square sq)
{
<<<<<<< HEAD
    auto Data = reinterpret_cast<const int16_t*>(gNetData);

    for (size_t i = 0; i < INPUT_NEURONS; i++)
        for (size_t j = 0; j < HIDDEN_NEURONS; j++)
            hiddenWeights[i][j] = *Data++;

    for (size_t i = 0; i < HIDDEN_NEURONS; i++)
        hiddenBias[i] = *Data++;

    for (size_t i = 0; i < HIDDEN_NEURONS * 2; i++)
        outputWeights[i] = *Data++;

    outputBias = *Data++;

    // bullet trainer pads to a multiple of 64 bytes
    Data += (64 - ((reinterpret_cast<const unsigned char*>(Data) - gNetData) % 64)) / sizeof(int16_t);
    assert(reinterpret_cast<const unsigned char*>(Data) == gNetData + gNetSize);
=======
    return static_cast<Square>(sq ^ 7);
}

int get_king_bucket(Square king_sq, Players view)
{
    king_sq = view == WHITE ? king_sq : MirrorVertically(king_sq);
    return KING_BUCKETS[king_sq];
}

int index(Square king_sq, Square piece_sq, Pieces piece, Players view)
{
    piece_sq = view == WHITE ? piece_sq : MirrorVertically(piece_sq);
    piece_sq = GetFile(king_sq) <= FILE_D ? piece_sq : MirrorHorizontally(piece_sq);

    auto king_bucket = get_king_bucket(king_sq, view);
    Players relativeColor = static_cast<Players>(view != ColourOfPiece(piece));
    PieceTypes pieceType = GetPieceType(piece);

    return king_bucket * 64 * 6 * 2 + relativeColor * 64 * 6 + pieceType * 64 + piece_sq;
}

void Add1Sub1(const Accumulator& prev, Accumulator& next, const Input& add1, const Input& sub1, Players view)
{
    size_t add1_index = index(add1.king_sq, add1.piece_sq, add1.piece, view);
    size_t sub1_index = index(sub1.king_sq, sub1.piece_sq, sub1.piece, view);

    for (size_t j = 0; j < HIDDEN_NEURONS; j++)
    {
        next.side[view][j] = prev.side[view][j] + net.hiddenWeights[add1_index][j] - net.hiddenWeights[sub1_index][j];
    }
}

void Add1Sub1(const Accumulator& prev, Accumulator& next, const InputPair& add1, const InputPair& sub1)
{
    Add1Sub1(prev, next, { add1.w_king, add1.piece_sq, add1.piece }, { sub1.w_king, sub1.piece_sq, sub1.piece }, WHITE);
    Add1Sub1(prev, next, { add1.b_king, add1.piece_sq, add1.piece }, { sub1.b_king, sub1.piece_sq, sub1.piece }, BLACK);
}

void Add1Sub2(
    const Accumulator& prev, Accumulator& next, const Input& add1, const Input& sub1, const Input& sub2, Players view)
{
    size_t add1_index = index(add1.king_sq, add1.piece_sq, add1.piece, view);
    size_t sub1_index = index(sub1.king_sq, sub1.piece_sq, sub1.piece, view);
    size_t sub2_index = index(sub2.king_sq, sub2.piece_sq, sub2.piece, view);

    for (size_t j = 0; j < HIDDEN_NEURONS; j++)
    {
        next.side[view][j] = prev.side[view][j] + net.hiddenWeights[add1_index][j] - net.hiddenWeights[sub1_index][j]
            - net.hiddenWeights[sub2_index][j];
    }
>>>>>>> cd282619
}

void Add1Sub2(
    const Accumulator& prev, Accumulator& next, const InputPair& add1, const InputPair& sub1, const InputPair& sub2)
{
    Add1Sub2(prev, next, { add1.w_king, add1.piece_sq, add1.piece }, { sub1.w_king, sub1.piece_sq, sub1.piece },
        { sub2.w_king, sub2.piece_sq, sub2.piece }, WHITE);
    Add1Sub2(prev, next, { add1.b_king, add1.piece_sq, add1.piece }, { sub1.b_king, sub1.piece_sq, sub1.piece },
        { sub2.b_king, sub2.piece_sq, sub2.piece }, BLACK);
}

void Add2Sub2(const Accumulator& prev, Accumulator& next, const Input& add1, const Input& add2, const Input& sub1,
    const Input& sub2, Players view)
{
    size_t add1_index = index(add1.king_sq, add1.piece_sq, add1.piece, view);
    size_t add2_index = index(add2.king_sq, add2.piece_sq, add2.piece, view);
    size_t sub1_index = index(sub1.king_sq, sub1.piece_sq, sub1.piece, view);
    size_t sub2_index = index(sub2.king_sq, sub2.piece_sq, sub2.piece, view);

    for (size_t j = 0; j < HIDDEN_NEURONS; j++)
    {
        next.side[view][j] = prev.side[view][j] + net.hiddenWeights[add1_index][j] - net.hiddenWeights[sub1_index][j]
            + net.hiddenWeights[add2_index][j] - net.hiddenWeights[sub2_index][j];
    }
}

void Add2Sub2(const Accumulator& prev, Accumulator& next, const InputPair& add1, const InputPair& add2,
    const InputPair& sub1, const InputPair& sub2)
{
    Add2Sub2(prev, next, { add1.w_king, add1.piece_sq, add1.piece }, { add2.w_king, add2.piece_sq, add2.piece },
        { sub1.w_king, sub1.piece_sq, sub1.piece }, { sub2.w_king, sub2.piece_sq, sub2.piece }, WHITE);
    Add2Sub2(prev, next, { add1.b_king, add1.piece_sq, add1.piece }, { add2.b_king, add2.piece_sq, add2.piece },
        { sub1.b_king, sub1.piece_sq, sub1.piece }, { sub2.b_king, sub2.piece_sq, sub2.piece }, BLACK);
}

void Accumulator::AddInput(const InputPair& input)
{
    AddInput({ input.w_king, input.piece_sq, input.piece }, WHITE);
    AddInput({ input.b_king, input.piece_sq, input.piece }, BLACK);
}

void Accumulator::AddInput(const Input& input, Players view)
{
    size_t side_index = index(input.king_sq, input.piece_sq, input.piece, view);

    for (size_t j = 0; j < HIDDEN_NEURONS; j++)
    {
        side[view][j] += net.hiddenWeights[side_index][j];
    }
}

void Accumulator::SubInput(const InputPair& input)
{
    SubInput({ input.w_king, input.piece_sq, input.piece }, WHITE);
    SubInput({ input.b_king, input.piece_sq, input.piece }, BLACK);
}

void Accumulator::SubInput(const Input& input, Players view)
{
    size_t side_index = index(input.king_sq, input.piece_sq, input.piece, view);

    for (size_t j = 0; j < HIDDEN_NEURONS; j++)
    {
        side[view][j] -= net.hiddenWeights[side_index][j];
    }
}

void Accumulator::Recalculate(const BoardState& board_)
{
    Recalculate(board_, WHITE);
    Recalculate(board_, BLACK);
    acc_is_valid = true;
}

void Accumulator::Recalculate(const BoardState& board_, Players view)
{
    side[view] = net.hiddenBias;
    auto king = board_.GetKing(view);

    for (int i = 0; i < N_PIECES; i++)
    {
        Pieces piece = static_cast<Pieces>(i);
        uint64_t bb = board_.GetPieceBB(piece);

        while (bb)
        {
            Square sq = LSBpop(bb);
            AddInput({ king, sq, piece }, view);
        }
    }
}

void AccumulatorTable::Recalculate(Accumulator& acc, const BoardState& board, Players side, Square king_sq)
{
    // we need to keep a separate entry for when the king is on each side of the board
    auto& entry = king_bucket[get_king_bucket(king_sq, side) + (GetFile(king_sq) <= FILE_D ? 0 : KING_BUCKET_COUNT)];
    auto& bb = side == WHITE ? entry.white_bb : entry.black_bb;

    for (const auto& piece : {
             WHITE_PAWN,
             WHITE_KNIGHT,
             WHITE_BISHOP,
             WHITE_ROOK,
             WHITE_QUEEN,
             WHITE_KING,
             BLACK_PAWN,
             BLACK_KNIGHT,
             BLACK_BISHOP,
             BLACK_ROOK,
             BLACK_QUEEN,
             BLACK_KING,
         })
    {
        auto new_bb = board.GetPieceBB(piece);
        auto& old_bb = bb[piece];

        auto to_add = new_bb & ~old_bb;
        auto to_sub = old_bb & ~new_bb;

        while (to_add)
        {
            auto sq = LSBpop(to_add);
            entry.acc.AddInput({ king_sq, sq, piece }, side);
        }

        while (to_sub)
        {
            auto sq = LSBpop(to_sub);
            entry.acc.SubInput({ king_sq, sq, piece }, side);
        }

        old_bb = new_bb;
    }

    acc.side[side] = entry.acc.side[side];
}

void Network::Reset(const BoardState& board, Accumulator& acc)
{
<<<<<<< HEAD
    Square sq = view == WHITE ? square : MirrorVertically(square);
    Players relativeColor = static_cast<Players>(view != ColourOfPiece(piece));
    PieceTypes pieceType = GetPieceType(piece);
=======
    acc.Recalculate(board);
>>>>>>> cd282619

    for (auto& entry : table.king_bucket)
    {
        entry.acc = {};
        entry.acc.side = { net.hiddenBias, net.hiddenBias };
        entry.white_bb = {};
        entry.black_bb = {};
    }
}

bool Network::Verify(const BoardState& board, const Accumulator& acc)
{
    Accumulator expected = {};
    expected.side = { net.hiddenBias, net.hiddenBias };
    auto w_king = board.GetKing(WHITE);
    auto b_king = board.GetKing(BLACK);

    for (int i = 0; i < N_PIECES; i++)
    {
        Pieces piece = static_cast<Pieces>(i);
        uint64_t bb = board.GetPieceBB(piece);

        while (bb)
        {
            Square sq = LSBpop(bb);
            expected.AddInput({ w_king, b_king, sq, piece });
        }
    }

    return expected == acc;
}

void Network::StoreLazyUpdates(
    const BoardState& prev_move_board, const BoardState& post_move_board, Accumulator& acc, Move move)
{
    acc.acc_is_valid = false;
    acc.white_requires_recalculation = false;
    acc.black_requires_recalculation = false;
    acc.adds = {};
    acc.n_adds = 0;
    acc.subs = {};
    acc.n_subs = 0;
    acc.board = {};

    if (move == Move::Uninitialized)
    {
        return;
    }

    auto stm = prev_move_board.stm;
    auto from_sq = move.GetFrom();
    auto to_sq = move.GetTo();
    auto from_piece = prev_move_board.GetSquare(from_sq);
    auto to_piece = post_move_board.GetSquare(to_sq);
    auto cap_piece = prev_move_board.GetSquare(to_sq);

    auto w_king = post_move_board.GetKing(WHITE);
    auto b_king = post_move_board.GetKing(BLACK);

    if (from_piece == Piece(KING, stm))
    {
        if (get_king_bucket(from_sq, stm) != get_king_bucket(to_sq, stm)
            || ((GetFile(from_sq) <= FILE_D) ^ (GetFile(to_sq) <= FILE_D)))
        {
            if (stm == WHITE)
            {
                acc.white_requires_recalculation = true;
            }
            else
            {
                acc.black_requires_recalculation = true;
            }

            acc.board = post_move_board;

            if (move.IsCastle())
            {
                Square king_start = move.GetFrom();
                Square king_end
                    = move.GetFlag() == A_SIDE_CASTLE ? (stm == WHITE ? SQ_C1 : SQ_C8) : (stm == WHITE ? SQ_G1 : SQ_G8);
                Square rook_start = move.GetTo();
                Square rook_end
                    = move.GetFlag() == A_SIDE_CASTLE ? (stm == WHITE ? SQ_D1 : SQ_D8) : (stm == WHITE ? SQ_F1 : SQ_F8);

                acc.n_adds = 2;
                acc.n_subs = 2;

                acc.adds[0] = { w_king, b_king, king_end, from_piece };
                acc.adds[1] = { w_king, b_king, rook_end, cap_piece };

                acc.subs[0] = { w_king, b_king, king_start, from_piece };
                acc.subs[1] = { w_king, b_king, rook_start, cap_piece };
            }
            else if (move.IsCapture())
            {
                acc.n_adds = 1;
                acc.n_subs = 2;

                acc.adds[0] = { w_king, b_king, to_sq, from_piece };

                acc.subs[0] = { w_king, b_king, from_sq, from_piece };
                acc.subs[1] = { w_king, b_king, to_sq, cap_piece };
            }
            else
            {
                acc.n_adds = 1;
                acc.n_subs = 1;

                acc.adds[0] = { w_king, b_king, to_sq, from_piece };

                acc.subs[0] = { w_king, b_king, from_sq, from_piece };
            }
        }
        else if (move.IsCastle())
        {
            Square king_start = move.GetFrom();
            Square king_end
                = move.GetFlag() == A_SIDE_CASTLE ? (stm == WHITE ? SQ_C1 : SQ_C8) : (stm == WHITE ? SQ_G1 : SQ_G8);
            Square rook_start = move.GetTo();
            Square rook_end
                = move.GetFlag() == A_SIDE_CASTLE ? (stm == WHITE ? SQ_D1 : SQ_D8) : (stm == WHITE ? SQ_F1 : SQ_F8);

            acc.n_adds = 2;
            acc.n_subs = 2;

            acc.adds[0] = { w_king, b_king, king_end, from_piece };
            acc.adds[1] = { w_king, b_king, rook_end, cap_piece };

            acc.subs[0] = { w_king, b_king, king_start, from_piece };
            acc.subs[1] = { w_king, b_king, rook_start, cap_piece };
        }
        else if (move.IsCapture())
        {
            acc.n_adds = 1;
            acc.n_subs = 2;

            acc.adds[0] = { w_king, b_king, to_sq, from_piece };

            acc.subs[0] = { w_king, b_king, from_sq, from_piece };
            acc.subs[1] = { w_king, b_king, to_sq, cap_piece };
        }
        else
        {
            acc.n_adds = 1;
            acc.n_subs = 1;

            acc.adds[0] = { w_king, b_king, to_sq, from_piece };

            acc.subs[0] = { w_king, b_king, from_sq, from_piece };
        }
    }
    else
    {
        if (move.IsPromotion() && move.IsCapture())
        {
            acc.n_adds = 1;
            acc.n_subs = 2;

            acc.adds[0] = { w_king, b_king, to_sq, to_piece };

            acc.subs[0] = { w_king, b_king, from_sq, from_piece };
            acc.subs[1] = { w_king, b_king, to_sq, cap_piece };
        }
        else if (move.IsPromotion())
        {
            acc.n_adds = 1;
            acc.n_subs = 1;

            acc.adds[0] = { w_king, b_king, to_sq, to_piece };

            acc.subs[0] = { w_king, b_king, from_sq, from_piece };
        }
        else if (move.IsCapture() && move.GetFlag() == EN_PASSANT)
        {
            auto ep_capture_sq = GetPosition(GetFile(move.GetTo()), GetRank(move.GetFrom()));

            acc.n_adds = 1;
            acc.n_subs = 2;

            acc.adds[0] = { w_king, b_king, to_sq, from_piece };

            acc.subs[0] = { w_king, b_king, from_sq, from_piece };
            acc.subs[1] = { w_king, b_king, ep_capture_sq, Piece(PAWN, !stm) };
        }
        else if (move.IsCapture())
        {
            acc.n_adds = 1;
            acc.n_subs = 2;

            acc.adds[0] = { w_king, b_king, to_sq, from_piece };

            acc.subs[0] = { w_king, b_king, from_sq, from_piece };
            acc.subs[1] = { w_king, b_king, to_sq, cap_piece };
        }
        else
        {
            acc.n_adds = 1;
            acc.n_subs = 1;

            acc.adds[0] = { w_king, b_king, to_sq, from_piece };

            acc.subs[0] = { w_king, b_king, from_sq, from_piece };
        }
    }
}

void Network::ApplyLazyUpdates(const Accumulator& prev_acc, Accumulator& next_acc)
{
    if (next_acc.acc_is_valid)
    {
        return;
    }

    assert(!(next_acc.white_requires_recalculation && next_acc.black_requires_recalculation));

    if (next_acc.white_requires_recalculation)
    {
        table.Recalculate(next_acc, next_acc.board, WHITE, next_acc.board.GetKing(WHITE));

        if (next_acc.n_adds == 1 && next_acc.n_subs == 1)
        {
            Add1Sub1(prev_acc, next_acc, { next_acc.adds[0].b_king, next_acc.adds[0].piece_sq, next_acc.adds[0].piece },
                { next_acc.subs[0].b_king, next_acc.subs[0].piece_sq, next_acc.subs[0].piece }, BLACK);
        }
        else if (next_acc.n_adds == 1 && next_acc.n_subs == 2)
        {
            Add1Sub2(prev_acc, next_acc, { next_acc.adds[0].b_king, next_acc.adds[0].piece_sq, next_acc.adds[0].piece },
                { next_acc.subs[0].b_king, next_acc.subs[0].piece_sq, next_acc.subs[0].piece },
                { next_acc.subs[1].b_king, next_acc.subs[1].piece_sq, next_acc.subs[1].piece }, BLACK);
        }
        else if (next_acc.n_adds == 2 && next_acc.n_subs == 2)
        {
            Add2Sub2(prev_acc, next_acc, { next_acc.adds[0].b_king, next_acc.adds[0].piece_sq, next_acc.adds[0].piece },
                { next_acc.adds[1].b_king, next_acc.adds[1].piece_sq, next_acc.adds[1].piece },
                { next_acc.subs[0].b_king, next_acc.subs[0].piece_sq, next_acc.subs[0].piece },
                { next_acc.subs[1].b_king, next_acc.subs[1].piece_sq, next_acc.subs[1].piece }, BLACK);
        }
    }
    else if (next_acc.black_requires_recalculation)
    {
        table.Recalculate(next_acc, next_acc.board, BLACK, next_acc.board.GetKing(BLACK));

        if (next_acc.n_adds == 1 && next_acc.n_subs == 1)
        {
            Add1Sub1(prev_acc, next_acc, { next_acc.adds[0].w_king, next_acc.adds[0].piece_sq, next_acc.adds[0].piece },
                { next_acc.subs[0].w_king, next_acc.subs[0].piece_sq, next_acc.subs[0].piece }, WHITE);
        }
        else if (next_acc.n_adds == 1 && next_acc.n_subs == 2)
        {
            Add1Sub2(prev_acc, next_acc, { next_acc.adds[0].w_king, next_acc.adds[0].piece_sq, next_acc.adds[0].piece },
                { next_acc.subs[0].w_king, next_acc.subs[0].piece_sq, next_acc.subs[0].piece },
                { next_acc.subs[1].w_king, next_acc.subs[1].piece_sq, next_acc.subs[1].piece }, WHITE);
        }
        else if (next_acc.n_adds == 2 && next_acc.n_subs == 2)
        {
            Add2Sub2(prev_acc, next_acc, { next_acc.adds[0].w_king, next_acc.adds[0].piece_sq, next_acc.adds[0].piece },
                { next_acc.adds[1].w_king, next_acc.adds[1].piece_sq, next_acc.adds[1].piece },
                { next_acc.subs[0].w_king, next_acc.subs[0].piece_sq, next_acc.subs[0].piece },
                { next_acc.subs[1].w_king, next_acc.subs[1].piece_sq, next_acc.subs[1].piece }, WHITE);
        }
    }
    else
    {
        if (next_acc.n_adds == 1 && next_acc.n_subs == 1)
        {
            Add1Sub1(prev_acc, next_acc, next_acc.adds[0], next_acc.subs[0]);
        }
        else if (next_acc.n_adds == 1 && next_acc.n_subs == 2)
        {
            Add1Sub2(prev_acc, next_acc, next_acc.adds[0], next_acc.subs[0], next_acc.subs[1]);
        }
        else if (next_acc.n_adds == 2 && next_acc.n_subs == 2)
        {
            Add2Sub2(prev_acc, next_acc, next_acc.adds[0], next_acc.adds[1], next_acc.subs[0], next_acc.subs[1]);
        }
        else if (next_acc.n_adds == 0 && next_acc.n_subs == 0)
        {
            // null move
            next_acc.side = prev_acc.side;
        }
    }

    next_acc.acc_is_valid = true;
}

int calculate_output_bucket(int pieces)
{
    return (pieces - 2) / (32 / OUTPUT_BUCKETS);
}

Score Network::Eval(const BoardState& board, const Accumulator& acc)
{
    auto stm = board.stm;
    auto output_bucket = calculate_output_bucket(GetBitCount(board.GetAllPieces()));

    int32_t output = 0;
    DotProductSCReLU(CReLU(acc.side[stm]), CReLU(acc.side[!stm]), net.outputWeights[output_bucket], output);
    return (int64_t(output) + int64_t(net.outputBias[output_bucket]) * L1_SCALE) * SCALE_FACTOR / L1_SCALE / L1_SCALE
        / L2_SCALE;
}

Score Network::SlowEval(const BoardState& board)
{
<<<<<<< HEAD
    int32_t output = outputBias;
    DotProductHalves(
        CReLU(AccumulatorStack.back().side[stm]), CReLU(AccumulatorStack.back().side[!stm]), outputWeights, output);
    output *= SCALE_FACTOR;
    output /= L1_SCALE * L2_SCALE;
    return output;
=======
    Accumulator acc;
    acc.Recalculate(board);
    return Eval(board, acc);
>>>>>>> cd282619
}<|MERGE_RESOLUTION|>--- conflicted
+++ resolved
@@ -26,11 +26,7 @@
 
 constexpr int16_t L1_SCALE = 255;
 constexpr int16_t L2_SCALE = 64;
-<<<<<<< HEAD
-constexpr double SCALE_FACTOR = 160; // Found empirically to maximize elo
-=======
 constexpr double SCALE_FACTOR = 160;
->>>>>>> cd282619
 
 template <typename T, size_t SIZE>
 [[nodiscard]] std::array<T, SIZE> ReLU(const std::array<T, SIZE>& source)
@@ -54,8 +50,6 @@
     return ret;
 }
 
-<<<<<<< HEAD
-=======
 template <typename T, size_t SIZE>
 [[nodiscard]] std::array<T, SIZE> SCReLU(const std::array<T, SIZE>& source)
 {
@@ -70,7 +64,6 @@
     return ret;
 }
 
->>>>>>> cd282619
 template <typename T_out, typename T_in, size_t SIZE>
 void DotProductSCReLU(const std::array<T_in, SIZE>& stm, const std::array<T_in, SIZE>& other,
     const std::array<T_in, SIZE * 2>& weights, T_out& output)
@@ -99,25 +92,6 @@
 
 Square MirrorHorizontally(Square sq)
 {
-<<<<<<< HEAD
-    auto Data = reinterpret_cast<const int16_t*>(gNetData);
-
-    for (size_t i = 0; i < INPUT_NEURONS; i++)
-        for (size_t j = 0; j < HIDDEN_NEURONS; j++)
-            hiddenWeights[i][j] = *Data++;
-
-    for (size_t i = 0; i < HIDDEN_NEURONS; i++)
-        hiddenBias[i] = *Data++;
-
-    for (size_t i = 0; i < HIDDEN_NEURONS * 2; i++)
-        outputWeights[i] = *Data++;
-
-    outputBias = *Data++;
-
-    // bullet trainer pads to a multiple of 64 bytes
-    Data += (64 - ((reinterpret_cast<const unsigned char*>(Data) - gNetData) % 64)) / sizeof(int16_t);
-    assert(reinterpret_cast<const unsigned char*>(Data) == gNetData + gNetSize);
-=======
     return static_cast<Square>(sq ^ 7);
 }
 
@@ -168,7 +142,6 @@
         next.side[view][j] = prev.side[view][j] + net.hiddenWeights[add1_index][j] - net.hiddenWeights[sub1_index][j]
             - net.hiddenWeights[sub2_index][j];
     }
->>>>>>> cd282619
 }
 
 void Add1Sub2(
@@ -308,13 +281,7 @@
 
 void Network::Reset(const BoardState& board, Accumulator& acc)
 {
-<<<<<<< HEAD
-    Square sq = view == WHITE ? square : MirrorVertically(square);
-    Players relativeColor = static_cast<Players>(view != ColourOfPiece(piece));
-    PieceTypes pieceType = GetPieceType(piece);
-=======
     acc.Recalculate(board);
->>>>>>> cd282619
 
     for (auto& entry : table.king_bucket)
     {
@@ -618,16 +585,7 @@
 
 Score Network::SlowEval(const BoardState& board)
 {
-<<<<<<< HEAD
-    int32_t output = outputBias;
-    DotProductHalves(
-        CReLU(AccumulatorStack.back().side[stm]), CReLU(AccumulatorStack.back().side[!stm]), outputWeights, output);
-    output *= SCALE_FACTOR;
-    output /= L1_SCALE * L2_SCALE;
-    return output;
-=======
     Accumulator acc;
     acc.Recalculate(board);
     return Eval(board, acc);
->>>>>>> cd282619
 }