#include "Network.h"
#include "Position.h"

std::array<float, HALF_L1> Network::l1_bias;
std::array<std::array<float, HALF_L1>, INPUT_NEURONS> Network::l1_weight;

std::array<float, L2_NEURONS> Network::l2_bias;
std::array<std::array<float, L2_NEURONS>, L1_NEURONS> Network::l2_weight;

std::array<float, L3_NEURONS> Network::l3_bias;
std::array<std::array<float, L3_NEURONS>, L2_NEURONS> Network::l3_weight;

std::array<float, OUTPUT_NEURONS> Network::out_bias;
std::array<std::array<float, OUTPUT_NEURONS>, L3_NEURONS> Network::out_weight;

template<typename T, size_t SIZE>
void AddTo(std::array<T, SIZE>& a, const std::array<T, SIZE>& b)
{
    for (size_t i = 0; i < SIZE; i++)
        a[i] += b[i];
}

template<typename T, size_t SIZE>
[[nodiscard]] std::array<T, SIZE * 2> Merge(const std::array<T, SIZE>& a, const std::array<T, SIZE>& b)
{
    std::array<T, SIZE * 2> ret;
    std::copy(a.begin(), a.begin() + SIZE, ret.begin());
    std::copy(b.begin(), b.begin() + SIZE, ret.begin() + SIZE);
    return ret;
}

template<typename T, size_t SIZE>
void ReLU(std::array<T, SIZE>& source)
{
    for (size_t i = 0; i < SIZE; i++)
        source[i] = std::max(T(0), source[i]);
}

template<typename T, size_t SIZE>
void Softmax(std::array<T, SIZE>& source)
{
    // Get the max output
    T largest = *std::max_element(source.begin(), source.end());
<<<<<<< HEAD

    // Calculate exp(x - largest)
    std::transform(source.begin(), source.end(), source.begin(), [largest](T& x) { return std::exp(x - largest); });

    // Calculate sum
    T sum = std::accumulate(source.begin(), source.end(), T(0));

    // The softmax is exp(x - max(x)) / sum
    std::transform(source.begin(), source.end(), source.begin(), [sum](T& x) { return x / sum; });
}

void Network::Init()
{
    auto data = reinterpret_cast<const float*>(gNetData);
    
    for (auto& val : l1_bias)
        val = *data++;

    for (auto& row : l1_weight)
        for (auto& val : row)
            val = *data++;
=======
>>>>>>> 7ca2bd84

    // Calculate exp(x - largest)
    std::transform(source.begin(), source.end(), source.begin(), [largest] (T& x) { return std::exp(x - largest); });

    // Calculate sum
    T sum = std::accumulate(source.begin(), source.end(), T(0));

    // The softmax is exp(x - max(x)) / sum
    std::transform(source.begin(), source.end(), source.begin(), [sum] (T& x) { return x / sum; });
}

void Network::Init()
{   
    FILE* ptr = fopen("exported.nn", "rb");

    fread(l1_bias.data(),      sizeof(l1_bias),    1, ptr);
    fread(l1_weight.data(),    sizeof(l1_weight),  1, ptr);
    fread(l2_bias.data(),      sizeof(l2_bias),    1, ptr);
    fread(l2_weight.data(),    sizeof(l2_weight),  1, ptr);
    fread(l3_bias.data(),      sizeof(l3_bias),    1, ptr);
    fread(l3_weight.data(),    sizeof(l3_weight),  1, ptr);
    fread(out_bias.data(),     sizeof(out_bias),   1, ptr);
    fread(out_weight.data(),   sizeof(out_weight), 1, ptr);
}

Rank RelativeRank(Players colour, Square sq) 
{
    return colour == WHITE ? GetRank(sq) : static_cast<Rank>(RANK_8 - GetRank(sq));
}

Square RelativeSquare(Players colour, Square sq) 
{
    return GetPosition(GetFile(sq), RelativeRank(colour, sq));
}

WDL Network::EvalWDL(const Position& position) const
{
    //------------------

    std::array<float, HALF_L1> accumulatorUs = l1_bias;
    std::array<float, HALF_L1> accumulatorThem = l1_bias;

    Players stm = position.GetTurn();

    Square ourKing = RelativeSquare(stm, position.GetKing(stm));
    Square theirKing = RelativeSquare(!stm, position.GetKing(!stm));

    uint64_t nonKingMaterial = position.GetAllPieces() ^ position.GetPieceBB<KING>();

    while (nonKingMaterial)
    {
        Square sq = static_cast<Square>(LSBpop(nonKingMaterial));
        Pieces piece = position.GetSquare(sq);

        size_t inputUs = (64 * 10 * ourKing) + (64 * (5 * (ColourOfPiece(piece) == stm) + GetPieceType(piece))) + RelativeSquare(stm, sq);
        size_t inputThem = (64 * 10 * theirKing) + (64 * (5 * (ColourOfPiece(piece) != stm) + GetPieceType(piece))) + RelativeSquare(!stm, sq);

        AddTo(accumulatorUs, l1_weight[inputUs]);
        AddTo(accumulatorThem, l1_weight[inputThem]);
    }

    std::array<float, L1_NEURONS> l1 = Merge(accumulatorUs, accumulatorThem);
    ReLU(l1);

    //------------------

    std::array<float, L2_NEURONS> l2 = l2_bias;

    for (size_t i = 0; i < L1_NEURONS; i++)
        for (size_t j = 0; j < L2_NEURONS; j++)
            l2[j] += l1[i] * l2_weight[i][j];

    ReLU(l2);

    //------------------

    std::array<float, L3_NEURONS> l3 = l3_bias;

    for (size_t i = 0; i < L2_NEURONS; i++)
        for (size_t j = 0; j < L3_NEURONS; j++)
            l3[j] += l2[i] * l3_weight[i][j];

    ReLU(l3);

    //------------------

    std::array<float, OUTPUT_NEURONS> output = out_bias;

    for (size_t i = 0; i < L3_NEURONS; i++)
        for (size_t j = 0; j < OUTPUT_NEURONS; j++)
            output[j] += l3[i] * out_weight[i][j];

    Softmax(output);

    //------------------

    if (position.GetTurn() == WHITE)
        return { output[0], output[1], output[2] };
    else
        return { output[2], output[1], output[0] };
}

int16_t Network::Eval(const Position& position) const
{
    auto score = EvalWDL(position);
    return score.ToCP();
}

int16_t WDL::ToCP()
{
    /*
    First we calculate the 'expected' score as W + 0.5D
    Then we calculate the logit of this score, aka an inverse sigmoid.
    The answer is then scaled by 150 times which was empirically adjusted
    to maximize elo
    */

    constexpr static float epsilon = 1e-8;
<<<<<<< HEAD
    constexpr static float scale = 300;
=======
    constexpr static float scale = 150;
>>>>>>> 7ca2bd84

    float expectation = std::clamp(win + 0.5f * draw, epsilon, 1 - epsilon);
    float eval = std::log(expectation / (1 - expectation));

    return static_cast<int16_t>(std::round(scale * eval));
}<|MERGE_RESOLUTION|>--- conflicted
+++ resolved
@@ -41,30 +41,6 @@
 {
     // Get the max output
     T largest = *std::max_element(source.begin(), source.end());
-<<<<<<< HEAD
-
-    // Calculate exp(x - largest)
-    std::transform(source.begin(), source.end(), source.begin(), [largest](T& x) { return std::exp(x - largest); });
-
-    // Calculate sum
-    T sum = std::accumulate(source.begin(), source.end(), T(0));
-
-    // The softmax is exp(x - max(x)) / sum
-    std::transform(source.begin(), source.end(), source.begin(), [sum](T& x) { return x / sum; });
-}
-
-void Network::Init()
-{
-    auto data = reinterpret_cast<const float*>(gNetData);
-    
-    for (auto& val : l1_bias)
-        val = *data++;
-
-    for (auto& row : l1_weight)
-        for (auto& val : row)
-            val = *data++;
-=======
->>>>>>> 7ca2bd84
 
     // Calculate exp(x - largest)
     std::transform(source.begin(), source.end(), source.begin(), [largest] (T& x) { return std::exp(x - largest); });
@@ -183,11 +159,7 @@
     */
 
     constexpr static float epsilon = 1e-8;
-<<<<<<< HEAD
     constexpr static float scale = 300;
-=======
-    constexpr static float scale = 150;
->>>>>>> 7ca2bd84
 
     float expectation = std::clamp(win + 0.5f * draw, epsilon, 1 - epsilon);
     float eval = std::log(expectation / (1 - expectation));
