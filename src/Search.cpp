--- conflicted
+++ resolved
@@ -1032,11 +1032,7 @@
     bool no_legal_moves = true;
     auto original_alpha = alpha;
 
-<<<<<<< HEAD
     StagedMoveGenerator gen(position, ss, local, tt_move, !in_check);
-=======
-    StagedMoveGenerator gen(position, ss, local, tt_move, true);
->>>>>>> 08d91849
     Move move;
 
     while (gen.Next(move))
@@ -1079,19 +1075,14 @@
         }
     }
 
-<<<<<<< HEAD
     // Step 6: Handle checkmate
     if (in_check && no_legal_moves)
     {
         return Score::mated_in(distance_from_root);
     }
 
-    // Step 7: Update transposition table
-    if (!local.aborting_search && ss->singular_exclusion == Move::Uninitialized)
-=======
-    // Step 6: Return early when in a singular extension root search
+    // Step 7: Return early when in a singular extension root search
     if (local.aborting_search || ss->singular_exclusion != Move::Uninitialized)
->>>>>>> 08d91849
     {
         return score;
     }
