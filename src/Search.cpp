--- conflicted
+++ resolved
@@ -161,11 +161,7 @@
 SearchResult AspirationWindowSearch(
     GameState& position, SearchStackState* ss, SearchLocalState& local, SearchSharedState& shared, Score mid_score)
 {
-<<<<<<< HEAD
     Score delta = aspiration_width;
-=======
-    Score delta = 13;
->>>>>>> 063181dc
     Score alpha = std::max<Score>(Score::Limits::MATED, mid_score - delta);
     Score beta = std::min<Score>(Score::Limits::MATE, mid_score + delta);
 
@@ -437,12 +433,8 @@
         return std::nullopt;
     }
 
-<<<<<<< HEAD
     const int reduction = nmp_constant + depth / nmp_depth_quotent
         + std::min(nmp_score_max, (static_score - beta).value() / nmp_score_quotent);
-=======
-    const int reduction = 4 + depth / 6 + std::min(3, (static_score - beta).value() / 231);
->>>>>>> 063181dc
 
     ss->move = Move::Uninitialized;
     position.ApplyNullMove();
@@ -485,11 +477,7 @@
 std::optional<Score> singular_extensions(GameState& position, SearchStackState* ss, SearchLocalState& local,
     SearchSharedState& shared, int depth, const Score tt_score, const Move tt_move, const Score beta, int& extensions)
 {
-<<<<<<< HEAD
     Score sbeta = tt_score - se_sbeta_depth * depth / 64;
-=======
-    Score sbeta = tt_score - 58 * depth / 64;
->>>>>>> 063181dc
     int sdepth = depth / 2;
 
     ss->singular_exclusion = tt_move;
@@ -502,11 +490,7 @@
     // forced lines we limit the number of multiple_extensions down one line. We focus on non_pv nodes becuase
     // in particular we want to verify cut nodes which rest on a single good move and ensure we haven't
     // overlooked a potential non-pv line.
-<<<<<<< HEAD
     if (!pv_node && result.GetScore() < sbeta - se_double_margin && ss->multiple_extensions < se_multi_extend)
-=======
-    if (!pv_node && result.GetScore() < sbeta - 11 && ss->multiple_extensions < 8)
->>>>>>> 063181dc
     {
         extensions += 2;
         ss->multiple_extensions++;
@@ -549,11 +533,7 @@
     if constexpr (pv_node)
         r--;
 
-<<<<<<< HEAD
     r -= history / lmr_history;
-=======
-    r -= history / 3902;
->>>>>>> 063181dc
 
     return std::max(0, r);
 }
@@ -717,13 +697,8 @@
     // Step 6: Static null move pruning (a.k.a reverse futility pruning)
     //
     // If the static score is far above beta we fail high.
-<<<<<<< HEAD
     if (!pv_node && !InCheck && ss->singular_exclusion == Move::Uninitialized && depth < snmp_depth
         && staticScore - snmp_margin * depth >= beta)
-=======
-    if (!pv_node && !InCheck && ss->singular_exclusion == Move::Uninitialized && depth < 8
-        && staticScore - 104 * depth >= beta)
->>>>>>> 063181dc
     {
         return beta;
     }
@@ -783,12 +758,8 @@
         //
         // At low depths, we limit the number of candidate quiet moves. This is a more aggressive form of futility
         // pruning
-<<<<<<< HEAD
         if (depth < lmp_depth_limit && seen_moves >= lmp_constant + lmp_depth_coeff * depth
             && score > Score::tb_loss_in(MAX_DEPTH))
-=======
-        if (depth < 6 && seen_moves >= 4 + 4 * depth && score > Score::tb_loss_in(MAX_DEPTH))
->>>>>>> 063181dc
         {
             gen.SkipQuiets();
         }
@@ -796,12 +767,8 @@
         // Step 12: Futility pruning
         //
         // Prune quiet moves if we are significantly below alpha. TODO: this implementation is a little strange
-<<<<<<< HEAD
         if (!pv_node && !InCheck && depth < futility_depth_limit
             && staticScore + futility_const + futility_linear * depth + futility_quad * depth * depth < alpha
-=======
-        if (!pv_node && !InCheck && depth < 8 && staticScore + 34 + 15 * depth + 13 * depth * depth < alpha
->>>>>>> 063181dc
             && score > Score::tb_loss_in(MAX_DEPTH))
         {
             gen.SkipQuiets();
@@ -913,11 +880,7 @@
         int SEE = gen.GetSEE(move);
 
         // delta pruning
-<<<<<<< HEAD
         if (staticScore + SEE + delta_margin < alpha)
-=======
-        if (staticScore + SEE + 225 < alpha)
->>>>>>> 063181dc
         {
             break;
         }
