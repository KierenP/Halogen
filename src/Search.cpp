#include "Search.h"

int LMR_reduction[64][64];				//[depth][move number]

void PrintBestMove(Move Best);
bool UseTransposition(const TTEntry& entry, int alpha, int beta);
bool CheckForRep(const Position& position, int distanceFromRoot);
bool AllowedNull(bool allowedNull, const Position& position, int beta, int alpha, bool InCheck);
bool IsEndGame(const Position& position);
bool IsPV(int beta, int alpha);
void AddScoreToTable(int Score, int alphaOriginal, const Position& position, int depthRemaining, int distanceFromRoot, int beta, Move bestMove);
void UpdateBounds(const TTEntry& entry, int& alpha, int& beta);
int TerminalScore(const Position& position, int distanceFromRoot);
int extension(const Position & position);
void AddKiller(Move move, int distanceFromRoot, std::vector<std::array<Move, 2>>& KillerMoves);
void AddHistory(const MoveGenerator& gen, const Move& move, SearchData& locals, int depthRemaining);
void UpdatePV(Move move, int distanceFromRoot, std::vector<std::vector<Move>>& PvTable);
int Reduction(int depth, int i);
constexpr int matedIn(int distanceFromRoot);
constexpr int mateIn(int distanceFromRoot);
constexpr int TBLossIn(int distanceFromRoot);
constexpr int TBWinIn(int distanceFromRoot);
unsigned int ProbeTBRoot(const Position& position);
unsigned int ProbeTBSearch(const Position& position);
SearchResult UseSearchTBScore(unsigned int result, int distanceFromRoot);
Move GetTBMove(unsigned int result);

void SearchPosition(Position position, ThreadSharedData& sharedData, unsigned int threadID);
SearchResult AspirationWindowSearch(Position position, int depth, int prevScore, SearchData& locals, ThreadSharedData& sharedData, unsigned int threadID);
SearchResult NegaScout(Position& position, unsigned int initialDepth, int depthRemaining, int alpha, int beta, int colour, unsigned int distanceFromRoot, bool allowedNull, SearchData& locals, ThreadSharedData& sharedData);
void UpdateAlpha(int Score, int& a, const Move& move, unsigned int distanceFromRoot, SearchData& locals);
void UpdateScore(int newScore, int& Score, Move& bestMove, const Move& move);
SearchResult Quiescence(Position& position, unsigned int initialDepth, int alpha, int beta, int colour, unsigned int distanceFromRoot, int depthRemaining, SearchData& locals, ThreadSharedData& sharedData);

void InitSearch();

uint64_t SearchThread(Position position, SearchParameters parameters, const SearchLimits& limits, bool noOutput)
{
	//Probe TB at root
	if (GetBitCount(position.GetAllPieces()) <= TB_LARGEST
		&& position.GetCanCastleWhiteKingside() == false
		&& position.GetCanCastleBlackKingside() == false
		&& position.GetCanCastleWhiteQueenside() == false
		&& position.GetCanCastleBlackQueenside() == false)
	{
		unsigned int result = ProbeTBRoot(position);
		if (result != TB_RESULT_FAILED)
		{
			PrintBestMove(GetTBMove(result));
			return 0;
		}
	}

	//Limit the MultiPV setting to be at most the number of legal moves
	BasicMoveList moves;
	moves.clear();
	LegalMoves(position, moves);
	parameters.multiPV = std::min<int>(parameters.multiPV, moves.size());

	InitSearch();

	std::vector<std::thread> threads;
	ThreadSharedData sharedData(limits, parameters, noOutput);

	for (int i = 0; i < parameters.threads; i++)
	{
		threads.emplace_back(std::thread([=, &sharedData] {SearchPosition(position, sharedData, i); }));
	}

	for (size_t i = 0; i < threads.size(); i++)
	{
		threads[i].join();
	}

	PrintBestMove(sharedData.GetBestMove());
	return sharedData.getNodes();				//Used by bench searches. Otherwise is discarded.
}

void InitSearch()
{
	KeepSearching = true;

	for (int i = 0; i < 64; i++)
	{
		for (int j = 0; j < 64; j++)
		{
			LMR_reduction[i][j] = std::round(LMR_constant + LMR_coeff * log(i + 1) * log(j + 1));
		}
	}
}

void PrintBestMove(Move Best)
{
	std::cout << "bestmove ";
	Best.Print();
	std::cout << std::endl;
}

struct TimeAbort : public std::exception
{
	const char* what() const throw ()
	{
		return "no more time remaining";
	}
};

struct ThreadDepthAbort : public std::exception
{
	const char* what() const throw ()
	{
		return "another thread finished this depth";
	}
};

void SearchPosition(Position position, ThreadSharedData& sharedData, unsigned int threadID)
{
	int alpha = LowINF;
	int beta = HighINF;
	int prevScore = 0;

	while (sharedData.GetDepth() < MAX_DEPTH)
	{
		int depth = sharedData.GetDepth();

		if (sharedData.GetData(threadID).limits.CheckDepthLimit(depth)) break;
		if (!sharedData.GetData(threadID).limits.CheckContinueSearch())
			sharedData.ReportWantsToStop(threadID);

		try
		{
			SearchResult curSearch = AspirationWindowSearch(position, depth, prevScore, sharedData.GetData(threadID), sharedData, threadID);
			sharedData.ReportResult(depth, sharedData.GetData(threadID).limits.ElapsedTime(), curSearch.GetScore(), alpha, beta, position, curSearch.GetMove(), sharedData.GetData(threadID));
			if (sharedData.GetData(threadID).limits.CheckMateLimit(curSearch.GetScore())) break;
			prevScore = curSearch.GetScore();
		}
		catch (ThreadDepthAbort&)
		{
			//curSearch probably is some garbage result, make sure not to use it for anything
			prevScore = sharedData.GetAspirationScore();
		}
		catch (TimeAbort&)
		{
			//no time to wait around, return immediately.
			return;
		}
	}
}

SearchResult AspirationWindowSearch(Position position, int depth, int prevScore, SearchData& locals, ThreadSharedData& sharedData, unsigned int threadID)
{
	int delta = Aspiration_window;

	int alpha = prevScore - delta;
	int beta  = prevScore + delta;
	SearchResult search = 0;

	while (true)
	{
		locals.ResetSeldepth();
		search = NegaScout(position, depth, depth, alpha, beta, position.GetTurn() ? 1 : -1, 0, false, locals, sharedData);

		if (alpha < search.GetScore() && search.GetScore() < beta) break;
		if (sharedData.ThreadAbort(depth)) break;
		if (depth > 1 && sharedData.GetData(threadID).limits.CheckTimeLimit()) break;

		if (search.GetScore() <= alpha)
		{
			sharedData.ReportResult(depth, locals.limits.ElapsedTime(), alpha, alpha, beta, position, search.GetMove(), locals);
			beta = (alpha + beta) / 2;
			alpha = std::max<int>(MATED, alpha - delta);
		}

		if (search.GetScore() >= beta)
		{
			sharedData.ReportResult(depth, locals.limits.ElapsedTime(), beta, alpha, beta, position, search.GetMove(), locals);
			beta = std::min<int>(MATE, beta + delta);
		}

		delta = delta + delta / 2;
	}

	return search;
}

SearchResult NegaScout(Position& position, unsigned int initialDepth, int depthRemaining, int alpha, int beta, int colour, unsigned int distanceFromRoot, bool allowedNull, SearchData& locals, ThreadSharedData& sharedData)
{
	locals.ReportDepth(distanceFromRoot);
	locals.AddNode();

	if (distanceFromRoot >= MAX_DEPTH) return 0;						//Have we reached max depth?
	locals.PvTable[distanceFromRoot].clear();

	//See if we should abort the search
	if (initialDepth > 1 && locals.limits.CheckTimeLimit()) throw TimeAbort();	//Am I out of time?
	if (sharedData.ThreadAbort(initialDepth)) throw ThreadDepthAbort();			//Has this depth been finished by another thread?

	if (DeadPosition(position)) return 0;								//Is this position a dead draw?
	if (CheckForRep(position, distanceFromRoot)							//Have we had a draw by repitition?
		|| position.GetFiftyMoveCount() > 100)							//cannot use >= as it could currently be checkmate which would count as a win
		return 8 - (locals.GetThreadNodes() & 0b1111);					//as in https://github.com/Luecx/Koivisto/commit/c8f01211c290a582b69e4299400b667a7731a9f7 with permission from Koivisto authors.

	int Score = LowINF;
	int MaxScore = HighINF;

	//Query the transpotition table
	if (!IsPV(beta, alpha))
	{
		TTEntry entry = tTable.GetEntry(position.GetZobristKey(), distanceFromRoot);
		if (CheckEntry(entry, position.GetZobristKey(), depthRemaining))
		{
			tTable.ResetAge(position.GetZobristKey(), position.GetTurnCount(), distanceFromRoot);

			if (!position.CheckForRep(distanceFromRoot, 2))	//Don't take scores from the TT if there's a two-fold repitition
				if (UseTransposition(entry, alpha, beta))
					return SearchResult(entry.GetScore(), entry.GetMove());
		}
	}

	//Probe TB in search
	if (position.GetFiftyMoveCount() == 0
		&& position.GetCanCastleWhiteKingside() == false
		&& position.GetCanCastleBlackKingside() == false
		&& position.GetCanCastleWhiteQueenside() == false
		&& position.GetCanCastleBlackQueenside() == false
		&& GetBitCount(position.GetAllPieces()) <= TB_LARGEST )
	{
		unsigned int result = ProbeTBSearch(position);
		if (result != TB_RESULT_FAILED)
		{
			locals.AddTbHit();
			auto probe = UseSearchTBScore(result, distanceFromRoot);

			if (probe.GetScore() == 0)
				return probe;
			if (probe.GetScore() >= TBWinIn(MAX_DEPTH) && probe.GetScore() >= beta)
				return probe;
			if (probe.GetScore() <= TBLossIn(MAX_DEPTH) && probe.GetScore() <= alpha)
				return probe;

			// Why update score ?
			// Because in a PV node we want the returned score to be accurate and reflect the TB score.
			// As such, we either set a cap for the score or raise the score to a minimum which can be further improved.
			// Remember, static evals will never reach these impossible tb-win/loss scores

			// Why don't we update score in non-PV nodes?
			// Because if we are in a non-pv node and didn't get a cutoff then we had one of two situations:
			// 1. We found a tb - win which is further from root than a tb - win from another line
			// 2. We found a tb - loss which is closer to root than a tb - loss from another line
			// Either way this node won't become part of the PV and so getting the correct score doesn't matter

			// Why do we update alpha?
			// Because we are spending effort exploring a subtree when we already know the result. All we actually
			// care about is whether there exists a forced mate or not from this node, and hence we raise alpha
			// to an impossible goal that prunes away all non-mate scores.

			// Why don't we raise alpha in non-pv nodes?
			// Because if we had a tb-win and the score < beta, then it must also be <= alpha remembering we are in a
			// zero width search and beta = alpha + 1.

			if (IsPV(beta, alpha))
			{
				if (probe.GetScore() >= TBWinIn(MAX_DEPTH))
				{
					Score = probe.GetScore();
					alpha = std::max(alpha, probe.GetScore());
				}
				else
				{
					MaxScore = probe.GetScore();
				}
			}
		}
	}

<<<<<<< HEAD
	//Query the transpotition table
	if (!IsPV(beta, alpha))
	{
		TTEntry entry = tTable.GetEntry(position.GetZobristKey(), distanceFromRoot);
		if (CheckEntry(entry, position.GetZobristKey(), depthRemaining))
		{
			tTable.ResetAge(position.GetZobristKey(), position.GetTurnCount(), distanceFromRoot);

			if (!position.CheckForRep(distanceFromRoot, 2))	//Don't take scores from the TT if there's a two-fold repitition
				if (UseTransposition(entry, alpha, beta))
					return SearchResult(entry.GetScore(), entry.GetMove());
		}
	}

=======
>>>>>>> b2f7d6ff
	bool InCheck = IsInCheck(position);

	//Drop into quiescence search
	if (depthRemaining <= 0 && !InCheck)
	{
		return Quiescence(position, initialDepth, alpha, beta, colour, distanceFromRoot, depthRemaining, locals, sharedData);
	}

	int staticScore = colour * EvaluatePositionNet(position, locals.evalTable);

	//Static null move pruning
	if (depthRemaining < SNMP_depth && staticScore - SNMP_coeff * depthRemaining >= beta && !InCheck && !IsPV(beta, alpha)) return beta;

	//Null move pruning
	if (AllowedNull(allowedNull, position, beta, alpha, InCheck) && (staticScore > beta))
	{
		unsigned int reduction = Null_constant + depthRemaining / Null_depth_quotent + std::min(3, (staticScore - beta) / Null_beta_quotent);

		position.ApplyNullMove();
		int score = -NegaScout(position, initialDepth, depthRemaining - reduction - 1, -beta, -beta + 1, -colour, distanceFromRoot + 1, false, locals, sharedData).GetScore();
		position.RevertNullMove();

		if (score >= beta)
		{
			if (beta < matedIn(MAX_DEPTH) || depthRemaining >= 10)	//TODO: I'm not sure about this first condition
			{
				//Do verification search for high depths
				SearchResult result = NegaScout(position, initialDepth, depthRemaining - reduction - 1, beta - 1, beta, colour, distanceFromRoot, false, locals, sharedData);
				if (result.GetScore() >= beta)
					return result;
			}
			else
			{
				return beta;
			}
		}
	}

	//mate distance pruning
	alpha = std::max<int>(matedIn(distanceFromRoot), alpha);
	beta = std::min<int>(mateIn(distanceFromRoot), beta);
	if (alpha >= beta)
		return alpha;

	//Set up search variables
	Move bestMove = Move::Uninitialized;
	int a = alpha;
	int b = beta;
	int searchedMoves;
	bool noLegalMoves = true;

	//Rebel style IID. Don't ask why this helps but it does.
	if (GetHashMove(position, distanceFromRoot) == Move::Uninitialized && depthRemaining > 3)
		depthRemaining--;

	bool FutileNode = depthRemaining < Futility_depth && staticScore + Futility_constant + Futility_coeff * depthRemaining < a;

	MoveGenerator gen(position, distanceFromRoot, locals, false);
	Move move;

	for (searchedMoves = 0; gen.Next(move); searchedMoves++)
	{
		if (distanceFromRoot == 0 && sharedData.MultiPVExcludeMove(move))
			continue;

		noLegalMoves = false;

		// late move pruning
		if (depthRemaining < LMP_depth && searchedMoves >= LMP_constant + LMP_coeff * depthRemaining && Score > TBLossIn(MAX_DEPTH))
			gen.SkipQuiets();

		//futility pruning
		if (   searchedMoves > 0
			&& FutileNode
			&& !IsPV(beta, alpha)
			&& !InCheck
			&& Score > TBLossIn(MAX_DEPTH))
		{
			gen.SkipQuiets();
			if (gen.GetStage() >= Stage::GIVE_BAD_LOUD)
				break;
		}

		position.ApplyMove(move);
		tTable.PreFetch(position.GetZobristKey());							//load the transposition into l1 cache. ~5% speedup
		int extendedDepth = depthRemaining + extension(position);

		//late move reductions
		if (searchedMoves > 3)
		{
			int reduction = Reduction(depthRemaining, searchedMoves);

			if (IsPV(beta, alpha))
				reduction--;

			reduction = std::max(0, reduction);

			int score = -NegaScout(position, initialDepth, extendedDepth - 1 - reduction, -a - 1, -a, -colour, distanceFromRoot + 1, true, locals, sharedData).GetScore();

			if (score <= a)
			{
				position.RevertMove();
				continue;
			}
		}

		int newScore = -NegaScout(position, initialDepth, extendedDepth - 1, -b, -a, -colour, distanceFromRoot + 1, true, locals, sharedData).GetScore();
		if (newScore > a && newScore < beta && searchedMoves >= 1)	//MultiPV issues here
		{
			newScore = -NegaScout(position, initialDepth, extendedDepth - 1, -beta, -a, -colour, distanceFromRoot + 1, true, locals, sharedData).GetScore();
		}

		position.RevertMove();

		UpdateScore(newScore, Score, bestMove, move);
		UpdateAlpha(Score, a, move, distanceFromRoot, locals);

		if (a >= beta) //Fail high cutoff
		{
			AddKiller(move, distanceFromRoot, locals.KillerMoves);
			AddHistory(gen, move, locals, depthRemaining);
			break;
		}

		b = a + 1;				//Set a new zero width window
	}

	//Checkmate or stalemate
	if (noLegalMoves)
	{
		return TerminalScore(position, distanceFromRoot);
	}

	Score = std::min(Score, MaxScore);

	AddScoreToTable(Score, alpha, position, depthRemaining, distanceFromRoot, beta, bestMove);

	return SearchResult(Score, bestMove);
}

unsigned int ProbeTBRoot(const Position& position)
{
	return tb_probe_root(position.GetWhitePieces(), position.GetBlackPieces(),
		position.GetPieceBB(WHITE_KING) | position.GetPieceBB(BLACK_KING),
		position.GetPieceBB(WHITE_QUEEN) | position.GetPieceBB(BLACK_QUEEN),
		position.GetPieceBB(WHITE_ROOK) | position.GetPieceBB(BLACK_ROOK),
		position.GetPieceBB(WHITE_BISHOP) | position.GetPieceBB(BLACK_BISHOP),
		position.GetPieceBB(WHITE_KNIGHT) | position.GetPieceBB(BLACK_KNIGHT),
		position.GetPieceBB(WHITE_PAWN) | position.GetPieceBB(BLACK_PAWN),
		position.GetFiftyMoveCount(),
		position.GetEnPassant() <= SQ_H8 ? position.GetEnPassant() : 0,
		position.GetTurn(),
		NULL);
}

unsigned int ProbeTBSearch(const Position& position)
{
	return tb_probe_wdl(position.GetWhitePieces(), position.GetBlackPieces(),
		position.GetPieceBB(WHITE_KING) | position.GetPieceBB(BLACK_KING),
		position.GetPieceBB(WHITE_QUEEN) | position.GetPieceBB(BLACK_QUEEN),
		position.GetPieceBB(WHITE_ROOK) | position.GetPieceBB(BLACK_ROOK),
		position.GetPieceBB(WHITE_BISHOP) | position.GetPieceBB(BLACK_BISHOP),
		position.GetPieceBB(WHITE_KNIGHT) | position.GetPieceBB(BLACK_KNIGHT),
		position.GetPieceBB(WHITE_PAWN) | position.GetPieceBB(BLACK_PAWN),
		position.GetEnPassant() <= SQ_H8 ? position.GetEnPassant() : 0,
		position.GetTurn());
}

SearchResult UseSearchTBScore(unsigned int result, int distanceFromRoot)
{
	int score = -1;

	if (result == TB_LOSS)
		score = TBLossIn(distanceFromRoot);
	else if (result == TB_BLESSED_LOSS)
		score = 0;
	else if (result == TB_DRAW)
		score = 0;
	else if (result == TB_CURSED_WIN)
		score = 0;
	else if (result == TB_WIN)
		score = TBWinIn(distanceFromRoot);
	else
		assert(0);

	return score;
}

Move GetTBMove(unsigned int result)
{
	int flag = -1;

	if (TB_GET_PROMOTES(result) == TB_PROMOTES_NONE)
		flag = QUIET;
	else if (TB_GET_PROMOTES(result) == TB_PROMOTES_KNIGHT)
		flag = KNIGHT_PROMOTION;
	else if (TB_GET_PROMOTES(result) == TB_PROMOTES_BISHOP)
		flag = BISHOP_PROMOTION;
	else if (TB_GET_PROMOTES(result) == TB_PROMOTES_ROOK)
		flag = ROOK_PROMOTION;
	else if (TB_GET_PROMOTES(result) == TB_PROMOTES_QUEEN)
		flag = QUEEN_PROMOTION;
	else
		assert(0);

	return Move(static_cast<Square>(TB_GET_FROM(result)), static_cast<Square>(TB_GET_TO(result)), static_cast<MoveFlag>(flag));
}

void UpdateAlpha(int Score, int& a, const Move& move, unsigned int distanceFromRoot, SearchData& locals)
{
	if (Score > a)
	{
		a = Score;
		UpdatePV(move, distanceFromRoot, locals.PvTable);
	}
}

void UpdateScore(int newScore, int& Score, Move& bestMove, const Move& move)
{
	if (newScore > Score)
	{
		Score = newScore;
		bestMove = move;
	}
}

int Reduction(int depth, int i)
{
	return LMR_reduction[std::min(63, std::max(0, depth))][std::min(63, std::max(0, i))];
}

void UpdatePV(Move move, int distanceFromRoot, std::vector<std::vector<Move>>& PvTable)
{
	PvTable[distanceFromRoot].clear();
	PvTable[distanceFromRoot].push_back(move);

	if (distanceFromRoot + 1 < static_cast<int>(PvTable.size()))
		PvTable[distanceFromRoot].insert(PvTable[distanceFromRoot].end(), PvTable[distanceFromRoot + 1].begin(), PvTable[distanceFromRoot + 1].end());
}

bool UseTransposition(const TTEntry& entry, int alpha, int beta)
{
	if (entry.GetCutoff() == EntryType::EXACT) return true;

	int NewAlpha = alpha;
	int NewBeta = beta;

	UpdateBounds(entry, NewAlpha, NewBeta);	//aspiration windows and search instability lead to issues with shrinking the original window

	if (NewAlpha >= NewBeta)
		return true;

	return false;
}

bool CheckForRep(const Position& position, int distanceFromRoot)
{
	return position.CheckForRep(distanceFromRoot, 3);
}

int extension(const Position& position)
{
	int extension = 0;

	if (IsSquareThreatened(position, position.GetKing(position.GetTurn()), position.GetTurn()))
		extension += 1;

	return extension;
}

bool FutilityMoveGivesCheck(Position& position, Move move)
{
	position.ApplyMoveQuick(move);
	bool ret = IsInCheck(position, !position.GetTurn());	//ApplyMoveQuick does not change whos turn it is
	position.RevertMoveQuick();
	return ret;
}

bool AllowedNull(bool allowedNull, const Position& position, int beta, int alpha, bool InCheck)
{
	return allowedNull
		&& !InCheck
		&& !IsPV(beta, alpha)
		&& !IsEndGame(position)
		&& GetBitCount(position.GetAllPieces()) >= 5;	//avoid null move pruning in very late game positions due to zanauag issues. Even with verification search e.g 8/6k1/8/8/8/8/1K6/Q7 w - - 0 1
}

bool IsEndGame(const Position& position)
{
	return (position.GetPiecesColour(position.GetTurn()) == (position.GetPieceBB(KING, position.GetTurn()) | position.GetPieceBB(PAWN, position.GetTurn())));
}

bool IsPV(int beta, int alpha)
{
	return beta != alpha + 1;
}

void AddScoreToTable(int Score, int alphaOriginal, const Position& position, int depthRemaining, int distanceFromRoot, int beta, Move bestMove)
{
	if (Score <= alphaOriginal)
		tTable.AddEntry(bestMove, position.GetZobristKey(), Score, depthRemaining, position.GetTurnCount(), distanceFromRoot, EntryType::UPPERBOUND);	//mate score adjustent is done inside this function
	else if (Score >= beta)
		tTable.AddEntry(bestMove, position.GetZobristKey(), Score, depthRemaining, position.GetTurnCount(), distanceFromRoot, EntryType::LOWERBOUND);
	else
		tTable.AddEntry(bestMove, position.GetZobristKey(), Score, depthRemaining, position.GetTurnCount(), distanceFromRoot, EntryType::EXACT);
}

void UpdateBounds(const TTEntry& entry, int& alpha, int& beta)
{
	if (entry.GetCutoff() == EntryType::LOWERBOUND)
	{
		alpha = std::max<int>(alpha, entry.GetScore());
	}

	if (entry.GetCutoff() == EntryType::UPPERBOUND)
	{
		beta = std::min<int>(beta, entry.GetScore());
	}
}

int TerminalScore(const Position& position, int distanceFromRoot)
{
	if (IsSquareThreatened(position, position.GetKing(position.GetTurn()), position.GetTurn()))
	{
		return matedIn(distanceFromRoot);
	}
	else
	{
		return (DRAW);
	}
}

constexpr int matedIn(int distanceFromRoot)
{
	return MATED + distanceFromRoot;
}

constexpr int mateIn(int distanceFromRoot)
{
	return MATE - distanceFromRoot;
}

constexpr int TBLossIn(int distanceFromRoot)
{
	return TB_LOSS_SCORE + distanceFromRoot;
}

constexpr int TBWinIn(int distanceFromRoot)
{
	return TB_WIN_SCORE - distanceFromRoot;
}

SearchResult Quiescence(Position& position, unsigned int initialDepth, int alpha, int beta, int colour, unsigned int distanceFromRoot, int depthRemaining, SearchData& locals, ThreadSharedData& sharedData)
{
	locals.ReportDepth(distanceFromRoot);
	locals.AddNode();

	if (distanceFromRoot >= MAX_DEPTH) return 0;						//Have we reached max depth?
	locals.PvTable[distanceFromRoot].clear();

	//See if we should abort the search
	if (initialDepth > 1 && locals.limits.CheckTimeLimit()) throw TimeAbort();	//Am I out of time?
	if (sharedData.ThreadAbort(initialDepth)) throw ThreadDepthAbort();			//Has this depth been finished by another thread?
	if (DeadPosition(position)) return 0;										//Is this position a dead draw?

	int staticScore = colour * EvaluatePositionNet(position, locals.evalTable);
	if (staticScore >= beta) return staticScore;
	if (staticScore > alpha) alpha = staticScore;

	Move bestmove = Move::Uninitialized;
	int Score = staticScore;

	MoveGenerator gen(position, distanceFromRoot, locals, true);
	Move move;

	while (gen.Next(move))
	{
		int SEE = gen.GetSEE();

		if (staticScore + SEE + Delta_margin < alpha) 						//delta pruning
			break;

		if (SEE < 0)														//prune bad captures
			break;

		if (move.IsPromotion() && !(move.GetFlag() == QUEEN_PROMOTION || move.GetFlag() == QUEEN_PROMOTION_CAPTURE))	//prune underpromotions
			break;

		position.ApplyMove(move);
		int newScore = -Quiescence(position, initialDepth, -beta, -alpha, -colour, distanceFromRoot + 1, depthRemaining - 1, locals, sharedData).GetScore();
		position.RevertMove();

		UpdateScore(newScore, Score, bestmove, move);
		UpdateAlpha(Score, alpha, move, distanceFromRoot, locals);

		if (Score >= beta)
			break;
	}

	return SearchResult(Score, bestmove);
}

void AddKiller(Move move, int distanceFromRoot, std::vector<std::array<Move, 2>>& KillerMoves)
{
	if (move.IsCapture() || move.IsPromotion() || KillerMoves[distanceFromRoot][0] == move) return;

	KillerMoves[distanceFromRoot][1] = KillerMoves[distanceFromRoot][0];
	KillerMoves[distanceFromRoot][0] = move;
}

void AddHistory(const MoveGenerator& gen, const Move& move, SearchData& locals, int depthRemaining)
{
	if (depthRemaining > 20 || move.IsCapture() || move.IsPromotion()) return;
	gen.AdjustHistory(move, locals, depthRemaining);
}
<|MERGE_RESOLUTION|>--- conflicted
+++ resolved
@@ -271,24 +271,7 @@
 			}
 		}
 	}
-
-<<<<<<< HEAD
-	//Query the transpotition table
-	if (!IsPV(beta, alpha))
-	{
-		TTEntry entry = tTable.GetEntry(position.GetZobristKey(), distanceFromRoot);
-		if (CheckEntry(entry, position.GetZobristKey(), depthRemaining))
-		{
-			tTable.ResetAge(position.GetZobristKey(), position.GetTurnCount(), distanceFromRoot);
-
-			if (!position.CheckForRep(distanceFromRoot, 2))	//Don't take scores from the TT if there's a two-fold repitition
-				if (UseTransposition(entry, alpha, beta))
-					return SearchResult(entry.GetScore(), entry.GetMove());
-		}
-	}
-
-=======
->>>>>>> b2f7d6ff
+  
 	bool InCheck = IsInCheck(position);
 
 	//Drop into quiescence search
