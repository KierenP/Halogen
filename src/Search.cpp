#include "Search.h"

#include <algorithm>
#include <array>
#include <assert.h>
#include <atomic>
#include <cmath>
#include <ctime>
#include <iostream>
#include <limits>
#include <thread>
#include <vector>

#include "BitBoardDefine.h"
#include "EvalNet.h"
#include "GameState.h"
#include "MoveGeneration.h"
#include "MoveList.h"
#include "Pyrrhic/tbprobe.h"
#include "Score.h"
#include "SearchData.h"
#include "StagedMoveGenerator.h"
#include "TTEntry.h"
#include "TimeManage.h"
#include "TranspositionTable.h"
#include "Zobrist.h"

// [depth][move number]
const std::array<std::array<int, 64>, 64> LMR_reduction = []
{
    std::array<std::array<int, 64>, 64> ret = {};

    for (size_t i = 0; i < ret.size(); i++)
    {
        for (size_t j = 0; j < ret[i].size(); j++)
        {
            ret[i][j] = static_cast<int>(std::round(LMR_constant + LMR_depth_coeff * log(i + 1)
                + LMR_move_coeff * log(j + 1) + LMR_depth_move_coeff * log(i + 1) * log(j + 1)));
        }
    }

    return ret;
}();

void PrintBestMove(Move Best, const BoardState& board, bool chess960);
bool UseTransposition(const TTEntry& entry, Score alpha, Score beta);
bool CheckForRep(const GameState& position, int distanceFromRoot);
bool AllowedNull(bool allowedNull, const BoardState& board, Score beta, Score alpha, bool InCheck);
bool IsEndGame(const BoardState& board);
bool IsPV(Score beta, Score alpha);
void AddScoreToTable(Score score, Score alphaOriginal, const BoardState& board, int depthRemaining,
    int distanceFromRoot, Score beta, Move bestMove);
void UpdateBounds(const TTEntry& entry, Score& alpha, Score& beta);
Score TerminalScore(const BoardState& board, int distanceFromRoot);
int extension(const BoardState& board);
void AddKiller(Move move, std::array<Move, 2>& KillerMoves);
void AddHistory(const StagedMoveGenerator& gen, const Move& move, int depthRemaining);
void UpdatePV(Move move, SearchStackState* ss);
int Reduction(int depth, int i);
unsigned int ProbeTBRoot(const BoardState& board);
unsigned int ProbeTBSearch(const BoardState& board);
SearchResult UseSearchTBScore(unsigned int result, int distanceFromRoot);
Move GetTBMove(unsigned int result);

void SearchPosition(GameState& position, SearchSharedState& shared, unsigned int thread_id);
SearchResult AspirationWindowSearch(
    GameState& position, SearchStackState* ss, SearchLocalState& local, SearchSharedState& shared, int depth);
SearchResult NegaScout(GameState& position, SearchStackState* ss, SearchLocalState& local, SearchSharedState& shared,
    unsigned int initialDepth, int depthRemaining, Score alpha, Score beta, int colour, unsigned int distanceFromRoot,
    bool allowedNull);
void UpdateAlpha(Score score, Score& a, const Move& move, SearchStackState* ss);
void UpdateScore(Score newScore, Score& score, Move& bestMove, const Move& move);
SearchResult Quiescence(GameState& position, SearchStackState* ss, SearchLocalState& local, SearchSharedState& shared,
    unsigned int initialDepth, Score alpha, Score beta, int colour, unsigned int distanceFromRoot, int depthRemaining);

bool should_abort_search(int initial_depth, SearchLocalState& local, const SearchSharedState& shared);

void SearchThread(GameState& position, SearchSharedState& shared)
{
    shared.ResetNewSearch();

    // Probe TB at root
    if (GetBitCount(position.Board().GetAllPieces()) <= TB_LARGEST && position.Board().castle_squares == EMPTY)
    {
        unsigned int result = ProbeTBRoot(position.Board());
        if (result != TB_RESULT_FAILED)
        {
            PrintBestMove(GetTBMove(result), position.Board(), shared.chess_960);
            return;
        }
    }

    // Limit the MultiPV setting to be at most the number of legal moves
    auto multi_pv = shared.multi_pv;
    BasicMoveList moves;
    moves.clear();
    LegalMoves(position.Board(), moves);
    shared.multi_pv = std::min<int>(shared.multi_pv, moves.size());

    KeepSearching = true;

    // TODO: in single threaded search, we can avoid the latency hit of creating a new thread.

    std::vector<std::thread> threads;

    for (int i = 0; i < shared.get_thread_count(); i++)
    {
        threads.emplace_back(std::thread([position, &shared, i]() mutable { SearchPosition(position, shared, i); }));
    }

    for (size_t i = 0; i < threads.size(); i++)
    {
        threads[i].join();
    }

    // restore the MultiPV setting
    shared.multi_pv = multi_pv;

    PrintBestMove(shared.get_best_move(), position.Board(), shared.chess_960);
}

void PrintBestMove(Move Best, const BoardState& board, bool chess960)
{
    std::cout << "bestmove ";

    if (chess960)
    {
        Best.Print960(board.stm, board.castle_squares);
    }
    else
    {
        Best.Print();
    }

    std::cout << std::endl;
}

void SearchPosition(GameState& position, SearchSharedState& shared, unsigned int thread_id)
{
    auto& local = shared.get_local_state(thread_id);
    auto* ss = local.search_stack.root();

    for (int depth = 1; depth < MAX_DEPTH; depth = shared.get_next_search_depth())
    {
        if (shared.limits.HitDepthLimit(depth))
        {
            return;
        }

        if (shared.limits.HitNodeLimit(local.nodes.load(std::memory_order_relaxed)))
        {
            return;
        }

        if (!shared.limits.ShouldContinueSearch())
        {
            shared.report_thread_wants_to_stop(thread_id);
        }

        if (depth > 1 && shared.limits.HitTimeLimit())
        {
            return;
        }

        SearchResult result = AspirationWindowSearch(position, ss, local, shared, depth);

        // If we aborted because another thread finished the depth we were on, get that score and continue to that
        // depth.
        if (shared.has_completed_depth(depth))
        {
            local.aborting_search = false;
            continue;
        }

        // Else, if we aborted then we should return
        if (local.aborting_search)
        {
            return;
        }

        shared.report_search_result(position, ss, local, depth, result);

        if (shared.limits.HitMateLimit(result.GetScore()))
        {
            return;
        }
    }
}

SearchResult AspirationWindowSearch(
    GameState& position, SearchStackState* ss, SearchLocalState& local, SearchSharedState& shared, int depth)
{
    Score delta = aspiration_window_mid_width;
    Score midpoint = shared.get_best_score();
    Score alpha = std::max<Score>(Score::Limits::MATED, midpoint - delta);
    Score beta = std::min<Score>(Score::Limits::MATE, midpoint + delta);

    while (true)
    {
        local.sel_septh = 0;
        auto result = NegaScout(
            position, ss, local, shared, depth, depth, alpha, beta, position.Board().stm ? 1 : -1, 0, false);

        if (local.aborting_search)
        {
            return SCORE_UNDEFINED;
        }

        if (alpha < result.GetScore() && result.GetScore() < beta)
        {
            return result;
        }

        if (result.GetScore() <= alpha)
        {
            shared.report_aspiration_low_result(position, ss, local, depth, result);
            // Bring down beta on a fail low
            beta = (alpha + beta) / 2;
            alpha = std::max<Score>(Score::Limits::MATED, alpha - delta);
        }

        if (result.GetScore() >= beta)
        {
            shared.report_aspiration_high_result(position, ss, local, depth, result);
            beta = std::min<Score>(Score::Limits::MATE, beta + delta);
        }

        delta = delta + delta / 2;
    }
}

SearchResult NegaScout(GameState& position, SearchStackState* ss, SearchLocalState& local, SearchSharedState& shared,
    unsigned int initialDepth, int depthRemaining, Score alpha, Score beta, int colour, unsigned int distanceFromRoot,
    bool allowedNull)
{
    // check if we should abort the search
    if (should_abort_search(initialDepth, local, shared))
    {
        return SCORE_UNDEFINED;
    }

    local.sel_septh = std::max<int>(local.sel_septh, distanceFromRoot);
    local.nodes.fetch_add(1, std::memory_order_relaxed);

    if (distanceFromRoot >= MAX_DEPTH)
        return 0; // Have we reached max depth?

    ss->pv.clear();

    if (DeadPosition(position.Board()))
        return 0; // Is this position a dead draw?
    if (CheckForRep(position, distanceFromRoot) // Have we had a draw by repitition?
        || position.Board().fifty_move_count
            > 100) // cannot use >= as it could currently be checkmate which would count as a win
        return 8
            - (local.nodes.load(std::memory_order_relaxed)
                & 0b1111); // as in https://github.com/Luecx/Koivisto/commit/c8f01211c290a582b69e4299400b667a7731a9f7
                           // with permission from Koivisto authors.

    auto score = std::numeric_limits<Score>::min();
    auto MaxScore = std::numeric_limits<Score>::max();

    // If we are in a singular move search, we don't want to do any early pruning.

    // Probe TB in search
    if (ss->singular_exclusion == Move::Uninitialized && position.Board().fifty_move_count == 0
        && GetBitCount(position.Board().GetAllPieces()) <= TB_LARGEST && position.Board().castle_squares == EMPTY)
    {
        unsigned int result = ProbeTBSearch(position.Board());
        if (result != TB_RESULT_FAILED)
        {
            local.tb_hits.fetch_add(1, std::memory_order_relaxed);
            auto probe = UseSearchTBScore(result, distanceFromRoot);

            // TODO: check for boundary conditions
            if (probe.GetScore() == 0)
                return probe;
            if (probe.GetScore() >= Score::tb_win_in(MAX_DEPTH) && probe.GetScore() >= beta)
                return probe;
            if (probe.GetScore() <= Score::tb_loss_in(MAX_DEPTH) && probe.GetScore() <= alpha)
                return probe;

            // Why update score ?
            // Because in a PV node we want the returned score to be accurate and reflect the TB score.
            // As such, we either set a cap for the score or raise the score to a minimum which can be further improved.
            // Remember, static evals will never reach these impossible tb-win/loss scores

            // Why don't we update score in non-PV nodes?
            // Because if we are in a non-pv node and didn't get a cutoff then we had one of two situations:
            // 1. We found a tb - win which is further from root than a tb - win from another line
            // 2. We found a tb - loss which is closer to root than a tb - loss from another line
            // Either way this node won't become part of the PV and so getting the correct score doesn't matter

            // Why do we update alpha?
            // Because we are spending effort exploring a subtree when we already know the result. All we actually
            // care about is whether there exists a forced mate or not from this node, and hence we raise alpha
            // to an impossible goal that prunes away all non-mate scores.

            // Why don't we raise alpha in non-pv nodes?
            // Because if we had a tb-win and the score < beta, then it must also be <= alpha remembering we are in a
            // zero width search and beta = alpha + 1.

            if (IsPV(beta, alpha))
            {
                if (probe.GetScore() >= Score::tb_win_in(MAX_DEPTH))
                {
                    score = probe.GetScore();
                    alpha = std::max(alpha, probe.GetScore());
                }
                else
                {
                    MaxScore = probe.GetScore();
                }
            }
        }
    }

    auto tt_entry
        = tTable.GetEntry(position.Board().GetZobristKey(), distanceFromRoot, position.Board().half_turn_count);

    // Check if we can abort early and return this tt_entry score
    if (ss->singular_exclusion == Move::Uninitialized && !IsPV(beta, alpha))
    {
        if (tt_entry.has_value() && tt_entry->GetDepth() >= depthRemaining)
        {
            // Don't take scores from the TT if there's a two-fold repitition
            if (!position.CheckForRep(distanceFromRoot, 2) && UseTransposition(tt_entry.value(), alpha, beta))
                return SearchResult(tt_entry->GetScore(), tt_entry->GetMove());
        }
    }

    bool InCheck = IsInCheck(position.Board());

    // Drop into quiescence search
    if (depthRemaining <= 0 && !InCheck)
    {
        return Quiescence(
            position, ss, local, shared, initialDepth, alpha, beta, colour, distanceFromRoot, depthRemaining);
    }

    auto staticScore = EvaluatePositionNet(position, local.eval_cache) * colour;

    // Static null move pruning
    if (ss->singular_exclusion == Move::Uninitialized && depthRemaining < SNMP_depth
        && staticScore - SNMP_coeff * depthRemaining >= beta && !InCheck && !IsPV(beta, alpha))
        return beta;

    // Null move pruning
    if (ss->singular_exclusion == Move::Uninitialized
        && AllowedNull(allowedNull, position.Board(), beta, alpha, InCheck) && (staticScore > beta))
    {
        unsigned int reduction = Null_constant + depthRemaining / Null_depth_quotent
            + std::min(3, (staticScore.value() - beta.value()) / Null_beta_quotent);

        ss->move = Move::Uninitialized;
        position.ApplyNullMove();
        auto null_move_score = -NegaScout(position, ss + 1, local, shared, initialDepth, depthRemaining - reduction - 1,
            -beta, -beta + 1, -colour, distanceFromRoot + 1, false)
                                    .GetScore();
        position.RevertNullMove();

        if (null_move_score >= beta)
        {
            if (beta < Score::mated_in(MAX_DEPTH)
                || depthRemaining >= 10) // TODO: I'm not sure about this first condition
            {
                // Do verification search for high depths
                SearchResult result = NegaScout(position, ss, local, shared, initialDepth,
                    depthRemaining - reduction - 1, beta - 1, beta, colour, distanceFromRoot, false);
                if (result.GetScore() >= beta)
                    return result;
            }
            else
            {
                return beta;
            }
        }
    }

    // mate distance pruning
    alpha = std::max(Score::mated_in(distanceFromRoot), alpha);
    beta = std::min(Score::mate_in(distanceFromRoot), beta);
    if (alpha >= beta)
        return alpha;

    // Set up search variables
    Move bestMove = Move::Uninitialized;
    auto a = alpha;
    auto b = beta;
    int seen_moves = 0;
    bool noLegalMoves = true;

    // Rebel style IID. Don't ask why this helps but it does.
    if (GetHashMove(position.Board(), distanceFromRoot) == Move::Uninitialized && depthRemaining > 3)
        depthRemaining--;

    bool FutileNode
        = depthRemaining < Futility_depth && staticScore + Futility_constant + Futility_coeff * depthRemaining < a;

    StagedMoveGenerator gen(position, ss, local, distanceFromRoot, false);
    Move move;

    while (gen.Next(move))
    {
        noLegalMoves = false;

        if (distanceFromRoot == 0 && shared.is_multi_PV_excluded_move(move))
        {
<<<<<<< HEAD
            searchedMoves--;
            continue;
        }

        if (move == ss->singular_exclusion)
        {
            searchedMoves--;
            continue;
        }
=======
            continue;
        }

        seen_moves++;
>>>>>>> 38532bbf

        // late move pruning
        if (depthRemaining < LMP_depth && seen_moves >= LMP_constant + LMP_coeff * depthRemaining
            && score > Score::tb_loss_in(MAX_DEPTH))
        {
            gen.SkipQuiets();
        }

        // futility pruning
        if (FutileNode && !IsPV(beta, alpha) && !InCheck && score > Score::tb_loss_in(MAX_DEPTH))
        {
            gen.SkipQuiets();
            if (gen.GetStage() >= Stage::GIVE_BAD_LOUD)
            {
                break;
            }
        }

        int extensions = 0;

        // Singular extensions.
        //
        // If one move is significantly better than all alternatives, we extend the search for that
        // critical move. When looking for potentially singular moves, we look for TT moves at sufficient depth with
        // an exact or lower-bound cutoff. We also avoid testing for singular moves at the root or when already
        // testing for singularity. To test for singularity, we do a reduced depth search on the TT score lowered by
        // some margin. If this search fails low, this implies all alternative moves are much worse and the TT move
        // is singular.
        if (distanceFromRoot > 0 && ss->singular_exclusion == Move::Uninitialized && depthRemaining >= 6
            && tt_entry.has_value() && tt_entry->GetDepth() + 2 >= depthRemaining
            && tt_entry->GetCutoff() != EntryType::UPPERBOUND && tt_entry->GetMove() == move)
        {
            Score sbeta = tt_entry->GetScore() - depthRemaining * 2;
            int sdepth = depthRemaining / 2;

            ss->singular_exclusion = move;

            auto result = NegaScout(
                position, ss, local, shared, initialDepth, sdepth, sbeta - 1, sbeta, colour, distanceFromRoot, true);

            ss->singular_exclusion = Move::Uninitialized;

            if (result.GetScore() < sbeta)
            {
                extensions += 1;
            }
        }

        int history = local.history.Get(position, ss, move);

        ss->move = move;
        position.ApplyMove(move);
        tTable.PreFetch(position.Board().GetZobristKey()); // load the transposition into l1 cache. ~5% speedup

        if (IsInCheck(position.Board()))
        {
            extensions += 1;
        }

        // late move reductions
        if (seen_moves > 4)
        {
            int reduction = Reduction(depthRemaining, seen_moves);

            if (IsPV(beta, alpha))
                reduction--;

            reduction -= history / 8192;

            reduction = std::max(0, reduction);

            auto late_move_score = -NegaScout(position, ss + 1, local, shared, initialDepth,
                depthRemaining + extensions - 1 - reduction, -a - 1, -a, -colour, distanceFromRoot + 1, true)
                                        .GetScore();

            if (late_move_score <= a)
            {
                position.RevertMove();
                continue;
            }
        }

        auto newScore = -NegaScout(position, ss + 1, local, shared, initialDepth, depthRemaining + extensions - 1, -b,
            -a, -colour, distanceFromRoot + 1, true)
                             .GetScore();
        if (newScore > a && newScore < beta && seen_moves > 1)
        {
            newScore = -NegaScout(position, ss + 1, local, shared, initialDepth, depthRemaining + extensions - 1, -beta,
                -a, -colour, distanceFromRoot + 1, true)
                            .GetScore();
        }

        position.RevertMove();

        UpdateScore(newScore, score, bestMove, move);
        UpdateAlpha(score, a, move, ss);

        // avoid updating Killers or History when aborting the search, or during a singular extension
        // check for fail high cutoff
        if (!local.aborting_search && ss->singular_exclusion == Move::Uninitialized && a >= beta)
        {
            AddKiller(move, ss->killers);
            AddHistory(gen, move, depthRemaining);
            break;
        }

        b = a + 1; // Set a new zero width window
    }

    // Checkmate or stalemate
    if (noLegalMoves)
    {
        return TerminalScore(position.Board(), distanceFromRoot);
    }

    score = std::min(score, MaxScore);

    // avoid adding scores to the TT when we are aborting the search, or during a singular extension
    if (!local.aborting_search && ss->singular_exclusion == Move::Uninitialized)
    {
        AddScoreToTable(score, alpha, position.Board(), depthRemaining, distanceFromRoot, beta, bestMove);
    }

    return SearchResult(score, bestMove);
}

unsigned int ProbeTBRoot(const BoardState& board)
{
    // clang-format off
    return tb_probe_root(board.GetWhitePieces(), board.GetBlackPieces(),
        board.GetPieceBB<KING>(),
        board.GetPieceBB<QUEEN>(),
        board.GetPieceBB<ROOK>(),
        board.GetPieceBB<BISHOP>(),
        board.GetPieceBB<KNIGHT>(),
        board.GetPieceBB<PAWN>(),
        board.fifty_move_count,
        board.en_passant <= SQ_H8 ? board.en_passant : 0,
        board.stm == WHITE,
        NULL);
    // clang-format on
}

unsigned int ProbeTBSearch(const BoardState& board)
{
    // clang-format off
    return tb_probe_wdl(board.GetWhitePieces(), board.GetBlackPieces(),
        board.GetPieceBB<KING>(),
        board.GetPieceBB<QUEEN>(),
        board.GetPieceBB<ROOK>(),
        board.GetPieceBB<BISHOP>(),
        board.GetPieceBB<KNIGHT>(),
        board.GetPieceBB<PAWN>(),
        board.en_passant <= SQ_H8 ? board.en_passant : 0,
        board.stm == WHITE);
    // clang-format on
}

SearchResult UseSearchTBScore(unsigned int result, int distanceFromRoot)
{
    if (result == TB_LOSS)
        return Score::tb_loss_in(distanceFromRoot);
    else if (result == TB_BLESSED_LOSS)
        return 0;
    else if (result == TB_DRAW)
        return 0;
    else if (result == TB_CURSED_WIN)
        return 0;
    else if (result == TB_WIN)
        return Score::tb_win_in(distanceFromRoot);
    else
        assert(0);
}

Move GetTBMove(unsigned int result)
{
    int flag = -1;

    if (TB_GET_PROMOTES(result) == TB_PROMOTES_NONE)
        flag = QUIET;
    else if (TB_GET_PROMOTES(result) == TB_PROMOTES_KNIGHT)
        flag = KNIGHT_PROMOTION;
    else if (TB_GET_PROMOTES(result) == TB_PROMOTES_BISHOP)
        flag = BISHOP_PROMOTION;
    else if (TB_GET_PROMOTES(result) == TB_PROMOTES_ROOK)
        flag = ROOK_PROMOTION;
    else if (TB_GET_PROMOTES(result) == TB_PROMOTES_QUEEN)
        flag = QUEEN_PROMOTION;
    else
        assert(0);

    return Move(
        static_cast<Square>(TB_GET_FROM(result)), static_cast<Square>(TB_GET_TO(result)), static_cast<MoveFlag>(flag));
}

void UpdateAlpha(Score score, Score& a, const Move& move, SearchStackState* ss)
{
    if (score > a)
    {
        a = score;
        UpdatePV(move, ss);
    }
}

void UpdateScore(Score newScore, Score& Score, Move& bestMove, const Move& move)
{
    if (newScore > Score)
    {
        Score = newScore;
        bestMove = move;
    }
}

int Reduction(int depth, int i)
{
    return LMR_reduction[std::min(63, std::max(0, depth))][std::min(63, std::max(0, i))];
}

void UpdatePV(Move move, SearchStackState* ss)
{
    ss->pv.clear();
    ss->pv.emplace_back(move);
    ss->pv.append((ss + 1)->pv.begin(), (ss + 1)->pv.end());
}

bool UseTransposition(const TTEntry& entry, Score alpha, Score beta)
{
    if (entry.GetCutoff() == EntryType::EXACT)
        return true;

    auto NewAlpha = alpha;
    auto NewBeta = beta;

    // aspiration windows and search instability lead to issues with shrinking the original window
    UpdateBounds(entry, NewAlpha, NewBeta);

    if (NewAlpha >= NewBeta)
        return true;

    return false;
}

bool CheckForRep(const GameState& position, int distanceFromRoot)
{
    return position.CheckForRep(distanceFromRoot, 3);
}

int extension(const BoardState& board)
{
    int extension = 0;

    if (IsInCheck(board))
        extension += 1;

    return extension;
}

bool AllowedNull(bool allowedNull, const BoardState& board, Score beta, Score alpha, bool InCheck)
{
    // avoid null move pruning in very late game positions due to zanauag issues.
    // Even with verification search e.g 8/6k1/8/8/8/8/1K6/Q7 w - - 0 1
    return allowedNull && !InCheck && !IsPV(beta, alpha) && !IsEndGame(board) && GetBitCount(board.GetAllPieces()) >= 5;
}

bool IsEndGame(const BoardState& board)
{
    return (
        board.GetPiecesColour(board.stm) == (board.GetPieceBB(KING, board.stm) | board.GetPieceBB(PAWN, board.stm)));
}

bool IsPV(Score beta, Score alpha)
{
    return beta != alpha + 1;
}

void AddScoreToTable(Score score, Score alphaOriginal, const BoardState& board, int depthRemaining,
    int distanceFromRoot, Score beta, Move bestMove)
{
    if (score <= alphaOriginal)
        tTable.AddEntry(bestMove, board.GetZobristKey(), score, depthRemaining, board.half_turn_count, distanceFromRoot,
            EntryType::UPPERBOUND); // mate score adjustent is done inside this function
    else if (score >= beta)
        tTable.AddEntry(bestMove, board.GetZobristKey(), score, depthRemaining, board.half_turn_count, distanceFromRoot,
            EntryType::LOWERBOUND);
    else
        tTable.AddEntry(bestMove, board.GetZobristKey(), score, depthRemaining, board.half_turn_count, distanceFromRoot,
            EntryType::EXACT);
}

void UpdateBounds(const TTEntry& entry, Score& alpha, Score& beta)
{
    if (entry.GetCutoff() == EntryType::LOWERBOUND)
    {
        alpha = std::max(alpha, entry.GetScore());
    }

    if (entry.GetCutoff() == EntryType::UPPERBOUND)
    {
        beta = std::min(beta, entry.GetScore());
    }
}

Score TerminalScore(const BoardState& board, int distanceFromRoot)
{
    if (IsInCheck(board))
    {
        return Score::mated_in(distanceFromRoot);
    }
    else
    {
        return (Score::draw());
    }
}

SearchResult Quiescence(GameState& position, SearchStackState* ss, SearchLocalState& local, SearchSharedState& shared,
    unsigned int initialDepth, Score alpha, Score beta, int colour, unsigned int distanceFromRoot, int depthRemaining)
{
    // check if we should abort the search
    if (should_abort_search(initialDepth, local, shared))
    {
        return SCORE_UNDEFINED;
    }

    local.sel_septh = std::max<int>(local.sel_septh, distanceFromRoot);
    local.nodes.fetch_add(1, std::memory_order_relaxed);

    if (distanceFromRoot >= MAX_DEPTH)
        return 0; // Have we reached max depth?
    ss->pv.clear();

    if (DeadPosition(position.Board()))
        return 0; // Is this position a dead draw?

    auto staticScore = EvaluatePositionNet(position, local.eval_cache) * colour;
    if (staticScore >= beta)
        return staticScore;
    if (staticScore > alpha)
        alpha = staticScore;

    Move bestmove = Move::Uninitialized;
    auto Score = staticScore;

    StagedMoveGenerator gen(position, ss, local, distanceFromRoot, true);
    Move move;

    while (gen.Next(move))
    {
        int SEE = gen.GetSEE(move);

        if (staticScore + SEE + Delta_margin < alpha) // delta pruning
            break;

        if (SEE < 0) // prune bad captures
            break;

        // prune underpromotions
        if (move.IsPromotion() && !(move.GetFlag() == QUEEN_PROMOTION || move.GetFlag() == QUEEN_PROMOTION_CAPTURE))
            break;

        ss->move = move;
        position.ApplyMove(move);
        auto newScore = -Quiescence(position, ss + 1, local, shared, initialDepth, -beta, -alpha, -colour,
            distanceFromRoot + 1, depthRemaining - 1)
                             .GetScore();
        position.RevertMove();

        UpdateScore(newScore, Score, bestmove, move);
        UpdateAlpha(Score, alpha, move, ss);

        if (Score >= beta)
            break;
    }

    return SearchResult(Score, bestmove);
}

void AddKiller(Move move, std::array<Move, 2>& killers)
{
    if (move.IsCapture() || move.IsPromotion() || killers[0] == move)
        return;

    killers[1] = killers[0];
    killers[0] = move;
}

void AddHistory(const StagedMoveGenerator& gen, const Move& move, int depthRemaining)
{
    if (depthRemaining > 20 || move.IsCapture() || move.IsPromotion())
        return;
    gen.AdjustHistory(move, depthRemaining * depthRemaining, -depthRemaining * depthRemaining);
}

bool should_abort_search(int initial_depth, SearchLocalState& local, const SearchSharedState& shared)
{
    // If we are currently in the process of aborting, do so as quickly as possible
    if (local.aborting_search)
    {
        return true;
    }

    // See if we should abort the search. We get this signal if all threads have decided they want to stop, or we
    // receive a 'stop' command from the uci input
    if (initial_depth > 1 && !KeepSearching)
    {
        local.aborting_search = true;
        return true;
    }

    // Check if we have breached the time limit.
    if (initial_depth > 1 && local.nodes.load(std::memory_order_relaxed) % 1024 == 0 && shared.limits.HitTimeLimit())
    {
        local.aborting_search = true;
        return true;
    }

    // If the current depth has been completed by another thread, we abort and resume at the higher depth
    if (shared.has_completed_depth(initial_depth))
    {
        local.aborting_search = true;
        return true;
    }

    return false;
}<|MERGE_RESOLUTION|>--- conflicted
+++ resolved
@@ -406,22 +406,15 @@
 
         if (distanceFromRoot == 0 && shared.is_multi_PV_excluded_move(move))
         {
-<<<<<<< HEAD
-            searchedMoves--;
             continue;
         }
 
         if (move == ss->singular_exclusion)
         {
-            searchedMoves--;
             continue;
         }
-=======
-            continue;
-        }
 
         seen_moves++;
->>>>>>> 38532bbf
 
         // late move pruning
         if (depthRemaining < LMP_depth && seen_moves >= LMP_constant + LMP_coeff * depthRemaining
