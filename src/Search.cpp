#include "Search.h"

#include <algorithm>
#include <array>
#include <assert.h>
#include <atomic>
#include <cmath>
#include <ctime>
#include <iostream>
#include <limits>
#include <thread>
#include <vector>

#include "BitBoardDefine.h"
#include "EGTB.h"
#include "EvalNet.h"
#include "GameState.h"
#include "MoveGeneration.h"
#include "MoveList.h"
#include "Score.h"
#include "SearchData.h"
#include "StagedMoveGenerator.h"
#include "TTEntry.h"
#include "TimeManage.h"
#include "TranspositionTable.h"
#include "Zobrist.h"

enum class SearchType
{
    ROOT,
    PV,
    ZW,
};

// [depth][move number]
const std::array<std::array<int, 64>, 64> LMR_reduction = []
{
    std::array<std::array<int, 64>, 64> ret = {};

    for (size_t i = 0; i < ret.size(); i++)
    {
        for (size_t j = 0; j < ret[i].size(); j++)
        {
            ret[i][j] = static_cast<int>(std::round(LMR_constant + LMR_depth_coeff * log(i + 1)
                + LMR_move_coeff * log(j + 1) + LMR_depth_move_coeff * log(i + 1) * log(j + 1)));
        }
    }

    return ret;
}();

template <SearchType search_type>
SearchResult NegaScout(GameState& position, SearchStackState* ss, SearchLocalState& local, SearchSharedState& shared,
    int depth, Score alpha, Score beta, bool allowedNull);

template <SearchType search_type>
SearchResult Quiescence(GameState& position, SearchStackState* ss, SearchLocalState& local, SearchSharedState& shared,
    int depth, Score alpha, Score beta);

void PrintBestMove(Move Best, const BoardState& board, bool chess960);
bool UseTransposition(Score tt_score, EntryType cutoff, Score alpha, Score beta);
bool CheckForRep(const GameState& position, int distanceFromRoot);
bool AllowedNull(bool allowedNull, const BoardState& board, bool InCheck);
bool IsEndGame(const BoardState& board);
void AddScoreToTable(Score score, Score alphaOriginal, const BoardState& board, int depthRemaining,
    int distanceFromRoot, Score beta, Move bestMove);
Score TerminalScore(const BoardState& board, int distanceFromRoot);
int extension(const BoardState& board);
void AddKiller(Move move, std::array<Move, 2>& KillerMoves);
void AddHistory(const StagedMoveGenerator& gen, const Move& move, int depthRemaining);
void UpdatePV(Move move, SearchStackState* ss);
int Reduction(int depth, int i);

void SearchPosition(GameState& position, SearchSharedState& shared, unsigned int thread_id);
SearchResult AspirationWindowSearch(
    GameState& position, SearchStackState* ss, SearchLocalState& local, SearchSharedState& shared, int depth);

bool should_abort_search(SearchLocalState& local, const SearchSharedState& shared);

void SearchThread(GameState& position, SearchSharedState& shared)
{
    shared.ResetNewSearch();

    // Probe TB at root
    auto probe = Syzygy::probe_dtz_root(position.Board());
    BasicMoveList root_move_whitelist;
    if (probe.has_value())
    {
        root_move_whitelist = probe->root_move_whitelist;
    }

    // Limit the MultiPV setting to be at most the number of legal moves
    auto multi_pv = shared.multi_pv;
    BasicMoveList moves;
    moves.clear();
    LegalMoves(position.Board(), moves);
    shared.multi_pv = std::min<int>(shared.multi_pv, moves.size());

    KeepSearching = true;

    // TODO: in single threaded search, we can avoid the latency hit of creating a new thread.

    std::vector<std::thread> threads;

    for (int i = 0; i < shared.get_thread_count(); i++)
    {
        shared.get_local_state(i).root_move_whitelist = root_move_whitelist;
        threads.emplace_back(std::thread([position, &shared, i]() mutable { SearchPosition(position, shared, i); }));
    }

    for (size_t i = 0; i < threads.size(); i++)
    {
        threads[i].join();
    }

    // restore the MultiPV setting
    shared.multi_pv = multi_pv;

    PrintBestMove(shared.get_best_move(), position.Board(), shared.chess_960);
}

void PrintBestMove(Move Best, const BoardState& board, bool chess960)
{
    std::cout << "bestmove ";

    if (chess960)
    {
        Best.Print960(board.stm, board.castle_squares);
    }
    else
    {
        Best.Print();
    }

    std::cout << std::endl;
}

void SearchPosition(GameState& position, SearchSharedState& shared, unsigned int thread_id)
{
    auto& local = shared.get_local_state(thread_id);
    auto* ss = local.search_stack.root();

    for (int depth = 1; depth < MAX_DEPTH; depth = shared.get_next_search_depth())
    {
        if (shared.limits.HitDepthLimit(depth))
        {
            return;
        }

        if (shared.limits.HitNodeLimit(local.nodes.load(std::memory_order_relaxed)))
        {
            return;
        }

        if (!shared.limits.ShouldContinueSearch())
        {
            shared.report_thread_wants_to_stop(thread_id);
        }

        if (depth > 1 && shared.limits.HitTimeLimit())
        {
            return;
        }

        // copy the MultiPV exclusion
        local.root_move_blacklist = shared.get_multi_pv_excluded_moves();
        local.search_depth = depth;
        SearchResult result = AspirationWindowSearch(position, ss, local, shared, depth);

        // Else, if we aborted then we should return
        if (local.aborting_search)
        {
            return;
        }

        shared.report_search_result(position, ss, local, depth, result);

        if (shared.limits.HitMateLimit(result.GetScore()))
        {
            return;
        }
    }
}

SearchResult AspirationWindowSearch(
    GameState& position, SearchStackState* ss, SearchLocalState& local, SearchSharedState& shared, int depth)
{
    Score delta = aspiration_window_mid_width;
    Score midpoint = shared.get_best_score();
    Score alpha = std::max<Score>(Score::Limits::MATED, midpoint - delta);
    Score beta = std::min<Score>(Score::Limits::MATE, midpoint + delta);

    while (true)
    {
        local.sel_septh = 0;
        auto result = NegaScout<SearchType::ROOT>(position, ss, local, shared, depth, alpha, beta, false);

        if (local.aborting_search)
        {
            return SCORE_UNDEFINED;
        }

        if (alpha < result.GetScore() && result.GetScore() < beta)
        {
            return result;
        }

        if (result.GetScore() <= alpha)
        {
            shared.report_aspiration_low_result(position, ss, local, depth, result);
            // Bring down beta on a fail low
            beta = (alpha + beta) / 2;
            alpha = std::max<Score>(Score::Limits::MATED, alpha - delta);
        }

        if (result.GetScore() >= beta)
        {
            shared.report_aspiration_high_result(position, ss, local, depth, result);
            beta = std::min<Score>(Score::Limits::MATE, beta + delta);
        }

        delta = delta + delta / 2;
    }
}

template <SearchType search_type>
SearchResult NegaScout(GameState& position, SearchStackState* ss, SearchLocalState& local, SearchSharedState& shared,
    int depth, Score alpha, Score beta, bool allowedNull)
{
    assert((search_type != SearchType::ROOT) || (ss->distance_from_root == 0));
    assert((search_type != SearchType::ZW) || (beta == alpha + 1));
    constexpr bool pv_node = search_type != SearchType::ZW;
    constexpr bool root_node = search_type == SearchType::ROOT;
    const auto distance_from_root = ss->distance_from_root;

    // check if we should abort the search
    if (should_abort_search(local, shared))
    {
        return SCORE_UNDEFINED;
    }

    local.sel_septh = std::max(local.sel_septh, distance_from_root);
    local.nodes.fetch_add(1, std::memory_order_relaxed);

    if (distance_from_root >= MAX_DEPTH)
        return 0; // Have we reached max depth?

    if constexpr (pv_node)
    {
        ss->pv.clear();
    }

    ss->multiple_extensions = (ss - 1)->multiple_extensions;

    if (DeadPosition(position.Board()))
        return 0; // Is this position a dead draw?
    if (CheckForRep(position, distance_from_root) // Have we had a draw by repitition?
        || position.Board().fifty_move_count
            > 100) // cannot use >= as it could currently be checkmate which would count as a win
        return 8
            - (local.nodes.load(std::memory_order_relaxed)
                & 0b1111); // as in https://github.com/Luecx/Koivisto/commit/c8f01211c290a582b69e4299400b667a7731a9f7
                           // with permission from Koivisto authors.

    auto score = std::numeric_limits<Score>::min();
    auto max_score = std::numeric_limits<Score>::max();
    auto min_score = std::numeric_limits<Score>::min();

    // If we are in a singular move search, we don't want to do any early pruning.

    // Probe TB in search
    if (ss->singular_exclusion == Move::Uninitialized)
    {
        auto probe = Syzygy::probe_wdl_search(position.Board());
        if (probe.has_value())
        {
            local.tb_hits.fetch_add(1, std::memory_order_relaxed);
            const auto tb_score = probe->get_score(distance_from_root);

            if (!root_node)
            {
                if (tb_score == 0)
                    return tb_score;
                if (tb_score >= Score::tb_win_in(MAX_DEPTH) && tb_score >= beta)
                    return tb_score;
                if (tb_score <= Score::tb_loss_in(MAX_DEPTH) && tb_score <= alpha)
                    return tb_score;
            }

            // Why update score ?
            // Because in a PV node we want the returned score to be accurate and reflect the TB score.
            // As such, we either set a cap for the score or raise the score to a minimum which can be further improved.
            // Remember, static evals will never reach these impossible tb-win/loss scores

            // Why don't we update score in non-PV nodes?
            // Because if we are in a non-pv node and didn't get a cutoff then we had one of two situations:
            // 1. We found a tb - win which is further from root than a tb - win from another line
            // 2. We found a tb - loss which is closer to root than a tb - loss from another line
            // Either way this node won't become part of the PV and so getting the correct score doesn't matter

            // Why do we update alpha?
            // Because we are spending effort exploring a subtree when we already know the result. All we actually
            // care about is whether there exists a forced mate or not from this node, and hence we raise alpha
            // to an impossible goal that prunes away all non-mate scores.

            // Why don't we raise alpha in non-pv nodes?
            // Because if we had a tb-win and the score < beta, then it must also be <= alpha remembering we are in a
            // zero width search and beta = alpha + 1.

            if constexpr (pv_node)
            {
                if (tb_score >= Score::tb_win_in(MAX_DEPTH))
                {
                    min_score = tb_score;
                    alpha = std::max(alpha, tb_score);
                }
                else
                {
                    max_score = tb_score;
                }
            }
        }
    }

    // copy the values out of the table that we want, to avoid race conditions
    auto tt_entry
        = tTable.GetEntry(position.Board().GetZobristKey(), distance_from_root, position.Board().half_turn_count);
    const auto tt_score = tt_entry
        ? convert_from_tt_score(tt_entry->score.load(std::memory_order_relaxed), distance_from_root)
        : SCORE_UNDEFINED;
    const auto tt_depth = tt_entry ? tt_entry->depth.load(std::memory_order_relaxed) : 0;
    const auto tt_cutoff = tt_entry ? tt_entry->cutoff.load(std::memory_order_relaxed) : EntryType::EMPTY_ENTRY;
    const auto tt_move = tt_entry ? tt_entry->move.load(std::memory_order_relaxed) : Move::Uninitialized;

    // Check if we can abort early and return this tt_entry score
    if (!pv_node && ss->singular_exclusion == Move::Uninitialized)
    {
        if (tt_entry && tt_depth >= depth)
        {
            // Don't take scores from the TT if there's a two-fold repitition
            if (!position.CheckForRep(distance_from_root, 2) && UseTransposition(tt_score, tt_cutoff, alpha, beta))
                return SearchResult(tt_score, tt_move);
        }
    }

    bool InCheck = IsInCheck(position.Board());

    // Drop into quiescence search
    if (depth <= 0 && !InCheck)
    {
        constexpr SearchType qsearch_type = pv_node ? SearchType::PV : SearchType::ZW;
        return Quiescence<qsearch_type>(position, ss, local, shared, depth, alpha, beta);
    }

    auto staticScore = EvaluatePositionNet(position, local.eval_cache);

    // Static null move pruning
    if (!pv_node && ss->singular_exclusion == Move::Uninitialized && depth < SNMP_depth
        && staticScore - SNMP_coeff * depth >= beta && !InCheck)
        return beta;

    // Null move pruning
    if (!pv_node && ss->singular_exclusion == Move::Uninitialized && AllowedNull(allowedNull, position.Board(), InCheck)
        && (staticScore > beta))
    {
        unsigned int reduction = Null_constant + depth / Null_depth_quotent
            + std::min(3, (staticScore.value() - beta.value()) / Null_beta_quotent);

        ss->move = Move::Uninitialized;
        position.ApplyNullMove();
        auto null_move_score = -NegaScout<SearchType::ZW>(
            position, ss + 1, local, shared, depth - reduction - 1, -beta, -beta + 1, false)
                                    .GetScore();
        position.RevertNullMove();

        if (null_move_score >= beta)
        {
            if (beta < Score::mated_in(MAX_DEPTH) || depth >= 10) // TODO: I'm not sure about this first condition
            {
                // Do verification search for high depths
                SearchResult result = NegaScout<SearchType::ZW>(
                    position, ss, local, shared, depth - reduction - 1, beta - 1, beta, false);
                if (result.GetScore() >= beta)
                    return result;
            }
            else
            {
                return beta;
            }
        }
    }

    // mate distance pruning
    alpha = std::max(Score::mated_in(distance_from_root), alpha);
    beta = std::min(Score::mate_in(distance_from_root), beta);
    if (alpha >= beta)
        return alpha;

    // Set up search variables
    Move bestMove = Move::Uninitialized;
    auto original_alpha = alpha;
    int seen_moves = 0;
    bool noLegalMoves = true;

    // Rebel style IID. Don't ask why this helps but it does.
    if (!tt_entry && depth > 3)
        depth--;

    bool FutileNode = depth < Futility_depth && staticScore + Futility_constant + Futility_coeff * depth < alpha;

    StagedMoveGenerator gen(position, ss, local, tt_move, false);
    Move move;

    while (gen.Next(move))
    {
        noLegalMoves = false;

        if (move == ss->singular_exclusion)
        {
            continue;
        }

        if (root_node && local.RootExcludeMove(move))
        {
            continue;
        }

        seen_moves++;

        // late move pruning
        if (depth < LMP_depth && seen_moves >= LMP_constant + LMP_coeff * depth && score > Score::tb_loss_in(MAX_DEPTH))
        {
            gen.SkipQuiets();
        }

        // futility pruning
        if (!pv_node && FutileNode && !InCheck && score > Score::tb_loss_in(MAX_DEPTH))
        {
            gen.SkipQuiets();
            if (gen.GetStage() >= Stage::GIVE_BAD_LOUD)
            {
                break;
            }
        }

        int extensions = 0;

        // Singular extensions.
        //
        // If one move is significantly better than all alternatives, we extend the search for that
        // critical move. When looking for potentially singular moves, we look for TT moves at sufficient depth with
        // an exact or lower-bound cutoff. We also avoid testing for singular moves at the root or when already
        // testing for singularity. To test for singularity, we do a reduced depth search on the TT score lowered by
        // some margin. If this search fails low, this implies all alternative moves are much worse and the TT move
        // is singular.
        if (!root_node && ss->singular_exclusion == Move::Uninitialized && depth >= 6 && tt_entry
            && tt_depth + 2 >= depth && tt_cutoff != EntryType::UPPERBOUND && tt_move == move)
        {
            Score sbeta = tt_score - depth * 2;
            int sdepth = depth / 2;

            ss->singular_exclusion = move;

            auto result = NegaScout<SearchType::ZW>(position, ss, local, shared, sdepth, sbeta - 1, sbeta, true);

            ss->singular_exclusion = Move::Uninitialized;

            // Extending the SE idea, if the score is far below sbeta we extend by two. To avoid extending too much down
            // forced lines we limit the number of multiple_extensions down one line. We focus on non_pv nodes becuase
            // in particular we want to verify cut nodes which rest on a single good move and ensure we haven't
            // overlooked a potential non-pv line.
            if (!pv_node && result.GetScore() < sbeta - 16 && ss->multiple_extensions < 8)
            {
                extensions += 2;
                ss->multiple_extensions++;
            }
            else if (result.GetScore() < sbeta)
            {
                extensions += 1;
            }

            // Multi-Cut: In this case, we have proven that at least one other move appears to fail high, along with
            // the TT move having a LOWER_BOUND score of significantly above beta. In this case, we can assume the node
            // will fail high and we return a soft bound.
            else if (sbeta >= beta)
            {
                return sbeta;
            }

            // Negative extensions: if the TT move is not singular, but also doesn't appear good enough to multi-cut, we
            // might decide to reduce the TT move search. The TT move doesn't have LMR applied, to heuristically this
            // reduction can be thought of as evening out the search depth between the moves and not favouring the TT
            // move as heavily.
            else if (tt_score >= beta)
            {
                extensions += -1;
            }
        }

        int history = local.history.get(position, ss, move);

        ss->move = move;
        position.ApplyMove(move);
        tTable.PreFetch(position.Board().GetZobristKey()); // load the transposition into l1 cache. ~5% speedup

        if (IsInCheck(position.Board()))
        {
            extensions += 1;
        }

        int reduction = 0;
        Score search_score = 0;

        // late move reductions
        if (seen_moves > 3)
        {
            reduction = Reduction(depth, seen_moves);

            if constexpr (pv_node)
                reduction--;

            reduction -= history / 4096;

            reduction = std::max(0, reduction);
        }

        const int new_depth = depth + extensions - 1;
        bool full_search = true;

        // If we are reducing, we do a zero width reduced depth search
        if (reduction > 0)
        {
            search_score = -NegaScout<SearchType::ZW>(
                position, ss + 1, local, shared, new_depth - reduction, -(alpha + 1), -alpha, true)
                                .GetScore();

            if (search_score <= alpha)
            {
                full_search = false;
            }
        }

        // If the reduced depth search was skipped or failed high, we do a full depth zero width search
        if (full_search && (!pv_node || seen_moves > 1))
        {
            search_score
                = -NegaScout<SearchType::ZW>(position, ss + 1, local, shared, new_depth, -(alpha + 1), -alpha, true)
                       .GetScore();
        }

        // If the ZW search was skipped or failed high, we do a full depth full width search
        if (full_search && pv_node && (seen_moves == 1 || (search_score > alpha && search_score < beta)))
        {
            search_score = -NegaScout<SearchType::PV>(position, ss + 1, local, shared, new_depth, -beta, -alpha, true)
                                .GetScore();
        }

        position.RevertMove();

        if (local.aborting_search)
        {
            return SCORE_UNDEFINED;
        }

        if (search_score > score)
        {
            bestMove = move;
            score = search_score;

            if (score > alpha)
            {
                alpha = score;

                if constexpr (pv_node)
                {
                    UpdatePV(move, ss);
                }

                if (alpha >= beta)
                {
                    AddKiller(move, ss->killers);
                    AddHistory(gen, move, depth);
                    break;
                }
            }
        }
    }

    // Checkmate or stalemate
    if (noLegalMoves)
    {
        return TerminalScore(position.Board(), distance_from_root);
    }

    score = std::clamp(score, min_score, max_score);

    // avoid adding scores to the TT when we are aborting the search, or during a singular extension
    if (!local.aborting_search && ss->singular_exclusion == Move::Uninitialized)
    {
        AddScoreToTable(score, original_alpha, position.Board(), depth, distance_from_root, beta, bestMove);
    }

    return SearchResult(score, bestMove);
}

int Reduction(int depth, int i)
{
    return LMR_reduction[std::min(63, std::max(0, depth))][std::min(63, std::max(0, i))];
}

void UpdatePV(Move move, SearchStackState* ss)
{
    ss->pv.clear();
    ss->pv.emplace_back(move);
    ss->pv.insert(ss->pv.end(), (ss + 1)->pv.begin(), (ss + 1)->pv.end());
}

bool UseTransposition(Score tt_score, EntryType cutoff, Score alpha, Score beta)
{
    if (cutoff == EntryType::EXACT)
    {
        return true;
    }

    if (cutoff == EntryType::LOWERBOUND && tt_score >= beta)
    {
        return true;
    }

    if (cutoff == EntryType::UPPERBOUND && tt_score <= alpha)
    {
        return true;
    }

    return false;
}

bool CheckForRep(const GameState& position, int distanceFromRoot)
{
    return position.CheckForRep(distanceFromRoot, 3);
}

int extension(const BoardState& board)
{
    int extension = 0;

    if (IsInCheck(board))
        extension += 1;

    return extension;
}

bool AllowedNull(bool allowedNull, const BoardState& board, bool InCheck)
{
    // avoid null move pruning in very late game positions due to zanauag issues.
    // Even with verification search e.g 8/6k1/8/8/8/8/1K6/Q7 w - - 0 1
    return allowedNull && !InCheck && !IsEndGame(board) && GetBitCount(board.GetAllPieces()) >= 5;
}

bool IsEndGame(const BoardState& board)
{
    return (
        board.GetPiecesColour(board.stm) == (board.GetPieceBB(KING, board.stm) | board.GetPieceBB(PAWN, board.stm)));
}

void AddScoreToTable(Score score, Score alphaOriginal, const BoardState& board, int depthRemaining,
    int distanceFromRoot, Score beta, Move bestMove)
{
    if (score <= alphaOriginal)
        tTable.AddEntry(bestMove, board.GetZobristKey(), score, depthRemaining, board.half_turn_count, distanceFromRoot,
            EntryType::UPPERBOUND); // mate score adjustent is done inside this function
    else if (score >= beta)
        tTable.AddEntry(bestMove, board.GetZobristKey(), score, depthRemaining, board.half_turn_count, distanceFromRoot,
            EntryType::LOWERBOUND);
    else
        tTable.AddEntry(bestMove, board.GetZobristKey(), score, depthRemaining, board.half_turn_count, distanceFromRoot,
            EntryType::EXACT);
}

Score TerminalScore(const BoardState& board, int distanceFromRoot)
{
    if (IsInCheck(board))
    {
        return Score::mated_in(distanceFromRoot);
    }
    else
    {
        return (Score::draw());
    }
}

template <SearchType search_type>
SearchResult Quiescence(GameState& position, SearchStackState* ss, SearchLocalState& local, SearchSharedState& shared,
    int depth, Score alpha, Score beta)
{
    static_assert(search_type != SearchType::ROOT);
    assert((search_type == SearchType::PV) || (beta == alpha + 1));
    constexpr bool pv_node = search_type != SearchType::ZW;
    const auto distance_from_root = ss->distance_from_root;

    // check if we should abort the search
    if (should_abort_search(local, shared))
    {
        return SCORE_UNDEFINED;
    }

    local.sel_septh = std::max(local.sel_septh, distance_from_root);
    local.nodes.fetch_add(1, std::memory_order_relaxed);

    if (distance_from_root >= MAX_DEPTH)
        return 0; // Have we reached max depth?

    if constexpr (pv_node)
    {
        ss->pv.clear();
    }

    if (DeadPosition(position.Board()))
        return 0; // Is this position a dead draw?

    auto staticScore = EvaluatePositionNet(position, local.eval_cache);
    if (staticScore >= beta)
        return staticScore;
    if (staticScore > alpha)
        alpha = staticScore;

    Move bestmove = Move::Uninitialized;
    auto score = staticScore;

    StagedMoveGenerator gen(position, ss, local, Move::Uninitialized, true);
    Move move;

    while (gen.Next(move))
    {
        int SEE = gen.GetSEE(move);

        if (staticScore + SEE + Delta_margin < alpha) // delta pruning
            break;

        if (SEE < 0) // prune bad captures
            break;

        // prune underpromotions
        if (move.IsPromotion() && !(move.GetFlag() == QUEEN_PROMOTION || move.GetFlag() == QUEEN_PROMOTION_CAPTURE))
            break;

        ss->move = move;
        position.ApplyMove(move);
        auto search_score
            = -Quiescence<search_type>(position, ss + 1, local, shared, depth - 1, -beta, -alpha).GetScore();
        position.RevertMove();

        if (local.aborting_search)
        {
            return SCORE_UNDEFINED;
        }

        if (search_score > score)
        {
            bestmove = move;
            score = search_score;

            if (score > alpha)
            {
                alpha = score;

                if constexpr (pv_node)
                {
                    UpdatePV(move, ss);
                }

                if (alpha >= beta)
                {
                    break;
                }
            }
        }
    }

    return SearchResult(score, bestmove);
}

void AddKiller(Move move, std::array<Move, 2>& killers)
{
    if (move.IsCapture() || move.IsPromotion() || killers[0] == move)
        return;

    killers[1] = killers[0];
    killers[0] = move;
}

void AddHistory(const StagedMoveGenerator& gen, const Move& move, int depthRemaining)
{
    if (move.IsCapture() || move.IsPromotion())
        return;
    gen.AdjustHistory(move, depthRemaining * depthRemaining, -depthRemaining * depthRemaining);
}

bool should_abort_search(SearchLocalState& local, const SearchSharedState& shared)
{
    // If we are currently in the process of aborting, do so as quickly as possible
    if (local.aborting_search)
    {
        return true;
    }

    // See if we should abort the search. We get this signal if all threads have decided they want to stop, or we
    // receive a 'stop' command from the uci input
    if (local.search_depth > 1 && !KeepSearching)
    {
        local.aborting_search = true;
        return true;
    }

    // Check if we have breached the time limit.
    if (local.search_depth > 1 && local.nodes.load(std::memory_order_relaxed) % 1024 == 0
        && shared.limits.HitTimeLimit())
    {
        local.aborting_search = true;
        return true;
    }

<<<<<<< HEAD
=======
    // If the current depth has been completed by another thread, we abort and resume at the higher depth
    if (shared.has_completed_depth(local.search_depth))
    {
        local.aborting_search = true;
        return true;
    }

>>>>>>> 3a857e1f
    return false;
}<|MERGE_RESOLUTION|>--- conflicted
+++ resolved
@@ -820,15 +820,5 @@
         return true;
     }
 
-<<<<<<< HEAD
-=======
-    // If the current depth has been completed by another thread, we abort and resume at the higher depth
-    if (shared.has_completed_depth(local.search_depth))
-    {
-        local.aborting_search = true;
-        return true;
-    }
-
->>>>>>> 3a857e1f
     return false;
 }