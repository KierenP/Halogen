--- conflicted
+++ resolved
@@ -11,7 +11,6 @@
 #define TUNEABLE_CONSTANT const inline
 #endif
 
-<<<<<<< HEAD
 TUNEABLE_CONSTANT Score aspiration_width = 15;
 
 TUNEABLE_CONSTANT int nmp_score_quotent = 250;
@@ -30,16 +29,10 @@
 
 TUNEABLE_CONSTANT Score delta_margin = 200;
 
-TUNEABLE_CONSTANT double LMR_constant = 1.05;
-TUNEABLE_CONSTANT double LMR_depth_coeff = -2.06;
-TUNEABLE_CONSTANT double LMR_move_coeff = 0.20;
-TUNEABLE_CONSTANT double LMR_depth_move_coeff = 1.17;
-=======
 TUNEABLE_CONSTANT double LMR_constant = 1.18;
 TUNEABLE_CONSTANT double LMR_depth_coeff = -1.57;
 TUNEABLE_CONSTANT double LMR_move_coeff = 1.05;
 TUNEABLE_CONSTANT double LMR_depth_move_coeff = 0.53;
->>>>>>> 2e47a8d1
 
 inline auto Initialise_LMR_reduction()
 {
