#pragma once

#include "Score.h"
#include <array>
#include <cmath>
#include <cstddef>

#ifdef TUNE
#define TUNEABLE_CONSTANT inline
#else
#define TUNEABLE_CONSTANT const inline
#endif

TUNEABLE_CONSTANT double LMR_constant = 1.05;
TUNEABLE_CONSTANT double LMR_depth_coeff = -2.06;
TUNEABLE_CONSTANT double LMR_move_coeff = 0.20;
TUNEABLE_CONSTANT double LMR_depth_move_coeff = 1.17;

<<<<<<< HEAD
TUNEABLE_CONSTANT int Null_constant = 4;
TUNEABLE_CONSTANT int Null_depth_quotent = 6;
TUNEABLE_CONSTANT int Null_beta_quotent = 250;

TUNEABLE_CONSTANT int Futility_constant = 27;
TUNEABLE_CONSTANT int Futility_linear = 13;
TUNEABLE_CONSTANT int Futility_quad = 16;
TUNEABLE_CONSTANT int Futility_depth = 8;

TUNEABLE_CONSTANT Score aspiration_window_mid_width = 15;

TUNEABLE_CONSTANT int Delta_margin = 200;

TUNEABLE_CONSTANT int SNMP_coeff = 119;
TUNEABLE_CONSTANT int SNMP_depth = 8;

TUNEABLE_CONSTANT int LMP_constant = 11;
TUNEABLE_CONSTANT int LMP_coeff = 7;
TUNEABLE_CONSTANT int LMP_depth = 6;

=======
>>>>>>> 1ff4b563
inline auto Initialise_LMR_reduction()
{
    std::array<std::array<int, 64>, 64> ret = {};

    for (size_t i = 0; i < ret.size(); i++)
    {
        for (size_t j = 0; j < ret[i].size(); j++)
        {
            ret[i][j] = static_cast<int>(std::round(LMR_constant + LMR_depth_coeff * log(i + 1)
                + LMR_move_coeff * log(j + 1) + LMR_depth_move_coeff * log(i + 1) * log(j + 1)));
        }
    }

    return ret;
};

// [depth][move number]
TUNEABLE_CONSTANT std::array<std::array<int, 64>, 64> LMR_reduction = Initialise_LMR_reduction();<|MERGE_RESOLUTION|>--- conflicted
+++ resolved
@@ -16,29 +16,6 @@
 TUNEABLE_CONSTANT double LMR_move_coeff = 0.20;
 TUNEABLE_CONSTANT double LMR_depth_move_coeff = 1.17;
 
-<<<<<<< HEAD
-TUNEABLE_CONSTANT int Null_constant = 4;
-TUNEABLE_CONSTANT int Null_depth_quotent = 6;
-TUNEABLE_CONSTANT int Null_beta_quotent = 250;
-
-TUNEABLE_CONSTANT int Futility_constant = 27;
-TUNEABLE_CONSTANT int Futility_linear = 13;
-TUNEABLE_CONSTANT int Futility_quad = 16;
-TUNEABLE_CONSTANT int Futility_depth = 8;
-
-TUNEABLE_CONSTANT Score aspiration_window_mid_width = 15;
-
-TUNEABLE_CONSTANT int Delta_margin = 200;
-
-TUNEABLE_CONSTANT int SNMP_coeff = 119;
-TUNEABLE_CONSTANT int SNMP_depth = 8;
-
-TUNEABLE_CONSTANT int LMP_constant = 11;
-TUNEABLE_CONSTANT int LMP_coeff = 7;
-TUNEABLE_CONSTANT int LMP_depth = 6;
-
-=======
->>>>>>> 1ff4b563
 inline auto Initialise_LMR_reduction()
 {
     std::array<std::array<int, 64>, 64> ret = {};
