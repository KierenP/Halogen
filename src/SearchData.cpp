--- conflicted
+++ resolved
@@ -239,14 +239,12 @@
 void SearchSharedState::PrintSearchInfo(
     const GameState& position, const SearchLocalState& local, const SearchResults& data) const
 {
-<<<<<<< HEAD
     if (silent_mode)
     {
         return;
     }
-=======
+
     std::scoped_lock lock(lock_);
->>>>>>> e08e16f9
 
     /*
     Here we avoid excessive use of std::cout and instead append to a string in order
