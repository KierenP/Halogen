--- conflicted
+++ resolved
@@ -258,24 +258,14 @@
 
 uint64_t SearchSharedState::tb_hits() const
 {
-<<<<<<< HEAD
-    return std::accumulate(search_local_states_.begin(), search_local_states_.end(), 0,
+    return std::accumulate(search_local_states_.begin(), search_local_states_.end(), (uint64_t)0,
         [](const auto& val, const auto& state) { return val + state.tb_hits.load(std::memory_order_relaxed); });
-=======
+}
+
+uint64_t SearchSharedState::nodes() const
+{
     return std::accumulate(search_local_states_.begin(), search_local_states_.end(), (uint64_t)0,
-        [](const auto& val, const auto& state) { return val + state.tb_hits; });
->>>>>>> c95e250a
-}
-
-uint64_t SearchSharedState::nodes() const
-{
-<<<<<<< HEAD
-    return std::accumulate(search_local_states_.begin(), search_local_states_.end(), 0,
         [](const auto& val, const auto& state) { return val + state.nodes.load(std::memory_order_relaxed); });
-=======
-    return std::accumulate(search_local_states_.begin(), search_local_states_.end(), (uint64_t)0,
-        [](const auto& val, const auto& state) { return val + state.nodes; });
->>>>>>> c95e250a
 }
 
 SearchLocalState& SearchSharedState::get_local_state(unsigned int thread_id)
