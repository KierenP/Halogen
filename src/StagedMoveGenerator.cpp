--- conflicted
+++ resolved
@@ -19,20 +19,10 @@
     : position(Position)
     , local(Local)
     , ss(SS)
-<<<<<<< HEAD
     , good_loud_only(good_loud_only_)
-    , TTmove(tt_move)
-{
-    if (good_loud_only)
-        stage = Stage::GEN_LOUD;
-    else
-        stage = Stage::TT_MOVE;
-=======
-    , quiescence(Quiescence)
     , stage(Stage::TT_MOVE)
     , TTmove(tt_move)
 {
->>>>>>> 08d91849
 }
 
 bool StagedMoveGenerator::Next(Move& move)
