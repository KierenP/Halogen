#include <iostream>
#include <string>
#include <string_view>

#include "search/cuckoo.h"
#include "search/thread.h"
#include "test/static_exchange_evaluation_test.h"
#include "uci/uci.h"
#include "utility/arch.h"

<<<<<<< HEAD
constexpr std::string_view version = "15.22.0";
=======
constexpr std::string_view version = "15.23.0";
>>>>>>> 6858cd7a

int main(int argc, char* argv[])
{
    std::ios::sync_with_stdio(false);

    Cuckoo::init();

#ifndef NDEBUG
    static_exchange_evaluation_test();
#endif

    std::cout << fmt_version_platform_arch(version) << std::endl;

    UCI::UciOutput output;
    SearchThreadPool pool { output, 1 };
    UCI::Uci uci { version, pool, output };

    // read any command line input as a regular UCI instruction
    for (int i = 1; i < argc; i++)
    {
        uci.process_input(argv[i]);
    }

    if (argc != 1)
    {
        return 0;
    }

    uci.process_input_stream(std::cin);
    return 0;
}<|MERGE_RESOLUTION|>--- conflicted
+++ resolved
@@ -8,11 +8,7 @@
 #include "uci/uci.h"
 #include "utility/arch.h"
 
-<<<<<<< HEAD
-constexpr std::string_view version = "15.22.0";
-=======
-constexpr std::string_view version = "15.23.0";
->>>>>>> 6858cd7a
+constexpr std::string_view version = "15.24.0";
 
 int main(int argc, char* argv[])
 {
