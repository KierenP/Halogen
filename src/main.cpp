--- conflicted
+++ resolved
@@ -35,13 +35,9 @@
 uint64_t Perft(unsigned int depth, GameState& position, bool check_legality);
 void Bench(int depth = 10);
 
-<<<<<<< HEAD
-string version = "11.18.2";
-// line break to avoid merge conflicts
+string version = "11.19.0";
+
 string td_leaf_version = "td_leaf_learn_3.6.0";
-=======
-string version = "11.19.0";
->>>>>>> 579c5527
 
 int main(int argc, char* argv[])
 {
