#pragma once
#include <array>
#include <cstddef>
#include <cstdint>
#include <memory>
#include <mutex>
#include <new>
#include <optional>
#include <utility>
#include <vector>

#include "bitboard/define.h"
#include "chessboard/game_state.h"
#include "movegen/list.h"
#include "movegen/move.h"
#include "network/network.h"
#include "search/history.h"
#include "search/limit/limits.h"
#include "search/limit/time.h"
#include "search/score.h"
#include "search/transposition/table.h"
#include "utility/atomic.h"
#include "utility/static_vector.h"

namespace Transposition
{
class Table;
}

#ifdef __cpp_lib_hardware_interference_size
using std::hardware_constructive_interference_size;
using std::hardware_destructive_interference_size;
#else
// 64 bytes on x86-64 │ L1_CACHE_BYTES │ L1_CACHE_SHIFT │ __cacheline_aligned │ ...
constexpr std::size_t hardware_constructive_interference_size = 64;
constexpr std::size_t hardware_destructive_interference_size = 64;
#endif

namespace UCI
{
class UciOutput;
}

// Holds information about the search state for a particular recursion depth.
struct SearchStackState
{
    SearchStackState(int distance_from_root_);

    StaticVector<Move, MAX_DEPTH> pv = {};

    Move move = Move::Uninitialized;
    Piece moved_piece = N_PIECES;
    uint64_t threat_mask = EMPTY;

    Move singular_exclusion = Move::Uninitialized;

    int nmp_verification_depth = 0;
    bool nmp_verification_root = false;

    int distance_from_root;

    PieceMoveHistory* cont_hist_subtable = nullptr;

    NN::Accumulator acc;

    Score adjusted_eval = 0;
};

class SearchStack
{
    // The search accesses [ss-4, ss+1]
    constexpr static int min_access = -4;
    constexpr static int max_access = 1;
    constexpr static size_t size = MAX_DEPTH + max_access - min_access;

public:
    const SearchStackState* root() const;
    SearchStackState* root();

    SearchStack() = default;

private:
    std::array<SearchStackState, size> search_stack_array_ { generate(std::make_integer_sequence<int, size>()) };

    template <int... distances_from_root>
    decltype(search_stack_array_) generate(std::integer_sequence<int, distances_from_root...>)
    {
        return { (distances_from_root + min_access)... };
    }
};

struct RootMove
{
    RootMove() = default;
    RootMove(Move move_)
        : move(move_)
    {
    }

    Move move = Move::Uninitialized;
    int64_t nodes = 0;
    Score score = SCORE_UNDEFINED;
};

// Data local to a particular thread
struct alignas(hardware_destructive_interference_size) SearchLocalState
{
public:
    SearchLocalState(int thread_id);

    bool should_skip_root_move(Move move);
    void reset_new_search();

    int get_quiet_search_history(const SearchStackState* ss, Move move);
    int get_quiet_order_history(const SearchStackState* ss, Move move);
    int get_loud_history(const SearchStackState* ss, Move move);

    void add_quiet_history(const SearchStackState* ss, Move move, int change);
    void add_loud_history(const SearchStackState* ss, Move move, int change);

    int thread_id;
    SearchStack search_stack;
    PawnHistory pawn_hist;
    ThreatHistory threat_hist;
    ContinuationHistory cont_hist;
    CaptureHistory capt_hist;
<<<<<<< HEAD
=======
    PawnCorrHistory pawn_corr_hist;
    std::array<NonPawnCorrHistory, 2> non_pawn_corr;
    MajorCorrHistory major_corr_hist;
>>>>>>> 5a3eab39
    int sel_septh = 0;
    AtomicRelaxed<int64_t> tb_hits = 0;
    AtomicRelaxed<int64_t> nodes = 0;

    // track the current depth + multi-pv of the search
    int curr_depth = 0;
    int curr_multi_pv = 0;

    // Set to true when the search is unwinding and trying to return.
    bool aborting_search = false;

    // If we don't think we can complete the next depth within the iterative deepening loop before running out of time,
    // we want to stop the search early and save the leftover time. When multiple threads are involved, we don't want
    // the threads stopping early if other threads are continuing. This signal lets the SearchSharedData check which
    // threads want to stop and if all threads do then we stop the search. TODO: could use a consensus model?
    AtomicRelAcq<bool> thread_wants_to_stop = false;

    // If set, these restrict the possible root moves considered. A root move will be skipped if it is present in the
    // blacklist, or if it is missing from the whitelist (unless whitelist is empty)
    BasicMoveList root_move_whitelist {};
    BasicMoveList root_move_blacklist {};

    StaticVector<RootMove, 256> root_moves;

    // Each time we check the time remaining, we reset this counter to schedule a later time to recheck
    int limit_check_counter = 0;

    NN::Network net;

    GameState position = GameState::starting_position();
};

struct SearchResults
{
    int depth = 0;
    int sel_septh = 0;
    int multi_pv = 0;
    int64_t nodes = 0;
    Score score = SCORE_UNDEFINED;
    StaticVector<Move, MAX_DEPTH> pv = {};
    SearchResultType type = SearchResultType::EMPTY;
};

// Search state that is shared between threads.
class SearchSharedState
{
public:
    SearchSharedState(UCI::UciOutput& uci);

    // Below functions are not thread-safe and should not be called during search
    // ------------------------------------

    void reset_new_search();
    void reset_new_game();
    void set_multi_pv(int multi_pv);
    void set_threads(int threads);
    void set_hash(int hash_size_mb);

    // Below functions are thread-safe and blocking
    // ------------------------------------

    SearchResults get_best_search_result() const;

    void report_search_result(
        const SearchStackState* ss, const SearchLocalState& local, Score score, SearchResultType type);

    // Below functions are thread-safe and non-blocking
    // ------------------------------------

    int64_t tb_hits() const;
    int64_t nodes() const;
    int get_threads_setting() const;
    int get_multi_pv_setting() const;

    void report_thread_wants_to_stop();

    bool chess_960 {};
    SearchLimits limits;
    Timer search_timer;
    UCI::UciOutput& uci_handler;

    AtomicRelaxed<bool> stop_searching = false;
    Transposition::Table transposition_table;

    std::vector<const SearchLocalState*> search_local_states_;

private:
    mutable std::recursive_mutex lock_;
    int multi_pv_setting {};
    int threads_setting {};

    // [thread_id][multi_pv][depth]
    std::vector<std::vector<std::array<SearchResults, MAX_DEPTH>>> search_results_;

    std::optional<SearchResults> best_search_result_;
};<|MERGE_RESOLUTION|>--- conflicted
+++ resolved
@@ -124,12 +124,7 @@
     ThreatHistory threat_hist;
     ContinuationHistory cont_hist;
     CaptureHistory capt_hist;
-<<<<<<< HEAD
-=======
-    PawnCorrHistory pawn_corr_hist;
-    std::array<NonPawnCorrHistory, 2> non_pawn_corr;
     MajorCorrHistory major_corr_hist;
->>>>>>> 5a3eab39
     int sel_septh = 0;
     AtomicRelaxed<int64_t> tb_hits = 0;
     AtomicRelaxed<int64_t> nodes = 0;
