#include "search/search.h"

#include <algorithm>
#include <array>
#include <atomic>
#include <cassert>
#include <cstdint>
#include <cstdlib>
#include <iostream>
#include <optional>
#include <thread>
#include <tuple>
#include <vector>

#include "bitboard/define.h"
#include "chessboard/board_state.h"
#include "chessboard/game_state.h"
#include "evaluation/evaluate.h"
#include "movegen/list.h"
#include "movegen/move.h"
#include "movegen/movegen.h"
#include "network/network.h"
#include "search/data.h"
#include "search/history.h"
#include "search/limit/limits.h"
#include "search/limit/time.h"
#include "search/score.h"
#include "search/staged_movegen.h"
#include "search/static_exchange_evaluation.h"
#include "search/syzygy.h"
#include "search/transposition/entry.h"
#include "search/transposition/table.h"
#include "search/zobrist.h"
#include "spsa/tuneable.h"
#include "uci/uci.h"
#include "utility/atomic.h"
#include "utility/static_vector.h"

enum class SearchType : int8_t
{
    ROOT,
    PV,
    ZW,
};

void iterative_deepening(GameState& position, SearchLocalState& local, SearchSharedState& shared);

Score aspiration_window(
    GameState& position, SearchStackState* ss, SearchLocalState& local, SearchSharedState& shared, Score mid_score);

template <SearchType search_type>
Score search(GameState& position, SearchStackState* ss, SearchLocalState& local, SearchSharedState& shared, int depth,
    Score alpha, Score beta, bool cut_node);

template <SearchType search_type>
Score qsearch(GameState& position, SearchStackState* ss, SearchLocalState& local, SearchSharedState& shared,
    Score alpha, Score beta);

void launch_worker_search(GameState& position, SearchLocalState& local, SearchSharedState& shared)
{
    iterative_deepening(position, local, shared);
}

void iterative_deepening(GameState& position, SearchLocalState& local, SearchSharedState& shared)
{
    auto* ss = local.search_stack.root();
    Score mid_score = 0;

    for (int depth = 1; depth < MAX_ITERATIVE_DEEPENING; depth++)
    {
        if (shared.limits.depth && depth > shared.limits.depth)
        {
            return;
        }

        local.root_move_blacklist.clear();
        local.curr_depth = depth;

        for (int multi_pv = 1; multi_pv <= shared.get_multi_pv_setting(); multi_pv++)
        {
            local.curr_multi_pv = multi_pv;
            auto score = aspiration_window(position, ss, local, shared, mid_score);

            if (local.aborting_search)
            {
                return;
            }

            if (multi_pv == 1)
            {
                mid_score = score;
            }

            local.root_move_blacklist.push_back(ss->pv[0]);
            shared.report_search_result(ss, local, score, SearchResultType::EXACT);

            // node based time management
            const auto idx = std::ranges::distance(
                local.root_moves.begin(), std::ranges::find(local.root_moves, ss->pv[0], &RootMove::move));
            const auto node_factor
                = node_tm_base + node_tm_scale * (1 - float(local.root_moves[idx].nodes) / float(local.nodes));

            if (shared.limits.time && !shared.limits.time->should_continue_search(node_factor))
            {
                local.thread_wants_to_stop = true;
                shared.report_thread_wants_to_stop();
            }
        }

        if (shared.limits.mate && Score::Limits::MATE - abs(mid_score.value()) <= shared.limits.mate.value() * 2)
        {
            return;
        }
    }
}

Score aspiration_window(
    GameState& position, SearchStackState* ss, SearchLocalState& local, SearchSharedState& shared, Score mid_score)
{
    Score delta = aspiration_window_size;
    Score alpha = std::max<Score>(Score::Limits::MATED, mid_score - delta);
    Score beta = std::min<Score>(Score::Limits::MATE, mid_score + delta);
    int fail_high_count = 0;

    while (true)
    {
        local.sel_septh = 0;
        auto adjusted_depth = std::max(1, local.curr_depth - fail_high_count);
        auto score = search<SearchType::ROOT>(position, ss, local, shared, adjusted_depth, alpha, beta, false);

        if (local.aborting_search)
        {
            return SCORE_UNDEFINED;
        }

        if (alpha < score && score < beta)
        {
            return score;
        }

        if (score <= alpha)
        {
            score = alpha;
            shared.report_search_result(ss, local, score, SearchResultType::UPPER_BOUND);
            // Bring down beta on a fail low
            beta = (alpha + beta) / 2;
            alpha = std::max<Score>(Score::Limits::MATED, alpha - delta);
            fail_high_count = 0;
        }

        if (score >= beta)
        {
            score = beta;
            shared.report_search_result(ss, local, score, SearchResultType::LOWER_BOUND);
            beta = std::min<Score>(Score::Limits::MATE, beta + delta);
            fail_high_count++;
        }

        delta = delta + delta / 2;
    }
}

bool should_abort_search(SearchLocalState& local, const SearchSharedState& shared)
{
    // If we are currently in the process of aborting, do so as quickly as possible
    if (local.aborting_search)
    {
        return true;
    }

    // Avoid checking the limits too often
    if (local.limit_check_counter > 0)
    {
        local.limit_check_counter--;
        return false;
    }

    // No matter what, we always complete a depth 1 search.
    if (local.curr_depth <= 1)
    {
        return false;
    }

    // A signal that we recieved a UCI stop command, or the threads voted to stop searching
    if (shared.stop_searching)
    {
        local.aborting_search = true;
        return true;
    }

    if (shared.limits.time && shared.limits.time->should_abort_search())
    {
        local.aborting_search = true;
        return true;
    }

    uint64_t nodes = local.nodes;
    if (shared.limits.nodes && nodes >= shared.limits.nodes)
    {
        local.aborting_search = true;
        return true;
    }

    // Reset the limit_check_counter to 1024, or 1/2 the remaining node limit if smaller
    local.limit_check_counter
        = shared.limits.nodes ? std::clamp<int64_t>((*shared.limits.nodes - nodes) / 2, 0, 1024) : 1024;
    return false;
}

std::optional<Score> init_search_node(const GameState& position, const int distance_from_root, SearchStackState* ss,
    SearchLocalState& local, const SearchSharedState& shared)
{
    if (should_abort_search(local, shared))
    {
        return SCORE_UNDEFINED;
    }

    local.sel_septh = std::max(local.sel_septh, distance_from_root);
    local.nodes.fetch_add(1, std::memory_order_relaxed);

    if (distance_from_root >= MAX_RECURSION)
    {
        return 0;
    }

    ss->pv.clear();

    if (insufficient_material(position.board()))
    {
        return Score::draw_random(local.nodes);
    }

    // Draw randomness as in https://github.com/Luecx/Koivisto/commit/c8f01211c290a582b69e4299400b667a7731a9f7
    if (position.is_repetition(distance_from_root))
    {
        return Score::draw_random(local.nodes);
    }

    if (position.board().fifty_move_count >= 100)
    {
        if (position.board().checkers)
        {
            BasicMoveList moves;
            legal_moves(position.board(), moves);
            if (moves.empty())
            {
                return Score::mated_in(distance_from_root);
            }
        }

        return Score::draw_random(local.nodes);
    }

    if (!ss->nmp_verification_root)
    {
        ss->nmp_verification_depth = (ss - 1)->nmp_verification_depth;
    }

    return std::nullopt;
}

template <bool root_node, bool pv_node>
std::optional<Score> probe_egtb(const GameState& position, const int distance_from_root, SearchSharedState& shared,
    SearchLocalState& local, SearchStackState* ss, Score& alpha, Score& beta, Score& min_score, Score& max_score,
    const int depth)
{
    auto probe = Syzygy::probe_wdl_search(local, distance_from_root);
    if (probe.has_value())
    {
        local.tb_hits.fetch_add(1, std::memory_order_relaxed);
        const auto tb_score = *probe;

        if constexpr (!root_node)
        {
            const auto bound = [tb_score]()
            {
                if (tb_score.is_win())
                {
                    return SearchResultType::LOWER_BOUND;
                }
                else if (tb_score.is_loss())
                {
                    return SearchResultType::UPPER_BOUND;
                }
                else
                {
                    return SearchResultType::EXACT;
                }
            }();

            if (bound == SearchResultType::EXACT || (bound == SearchResultType::LOWER_BOUND && tb_score >= beta)
                || (bound == SearchResultType::UPPER_BOUND && tb_score <= alpha))
            {
                shared.transposition_table.add_entry(Move::Uninitialized,
                    Zobrist::get_fifty_move_adj_key(position.board()), tb_score, depth,
                    position.board().half_turn_count, distance_from_root, bound, SCORE_UNDEFINED);
                return tb_score;
            }
        }

        // Why update score?
        // Because in a PV node we want the returned score to be accurate and reflect the TB score.
        // As such, we either set a cap for the score or raise the score to a minimum which can be further improved.
        // Remember, static evals will never reach these impossible tb-win/loss scores

        // Why don't we update score in non-PV nodes?
        // Because if we are in a non-pv node and didn't get a cutoff then we had one of two situations:
        // 1. We found a tb - win which is further from root than a tb - win from another line
        // 2. We found a tb - loss which is closer to root than a tb - loss from another line
        // Either way this node won't become part of the PV and so getting the correct score doesn't matter

        // Why do we update alpha?
        // Because we are spending effort exploring a subtree when we already know the result. All we actually
        // care about is whether there exists a forced mate or not from this node, and hence we raise alpha
        // to an impossible goal that prunes away all non-mate scores.

        // Why don't we raise alpha in non-pv nodes?
        // Because if we had a tb-win and the score < beta, then it must also be <= alpha remembering we are in a
        // zero width search and beta = alpha + 1.

        if constexpr (pv_node)
        {
            if (tb_score.is_win())
            {
                min_score = tb_score;
                alpha = std::max(alpha, tb_score);

                if constexpr (root_node)
                {
                    // Because we raised alpha to a tb win, if we don't find a checkmate the root PV will end up empty.
                    // In this case, any move from the root move whitelist is acceptable
                    ss->pv.push_back(local.root_move_whitelist.front());
                }
            }
            else
            {
                max_score = tb_score;
                beta = std::min(beta, tb_score);
            }
        }
    }

    return std::nullopt;
}

std::tuple<Transposition::Entry*, Score, int, SearchResultType, Move, Score> probe_tt(
    SearchSharedState& shared, const GameState& position, const int distance_from_root)
{
    // copy the values out of the table that we want, to avoid race conditions
    const auto adjusted_key = Zobrist::get_fifty_move_adj_key(position.board());
    auto* tt_entry
        = shared.transposition_table.get_entry(adjusted_key, distance_from_root, position.board().half_turn_count);
    const auto tt_score
        = tt_entry ? Transposition::convert_from_tt_score(tt_entry->score, distance_from_root) : SCORE_UNDEFINED;
    const auto tt_depth = tt_entry ? tt_entry->depth : 0;
    const auto tt_cutoff = tt_entry ? tt_entry->meta.type : SearchResultType::EMPTY;
    const auto tt_move = tt_entry ? tt_entry->move : Move::Uninitialized;
    const auto tt_eval = tt_entry ? tt_entry->static_eval : SCORE_UNDEFINED;
    return { tt_entry, tt_score, tt_depth, tt_cutoff, tt_move, tt_eval };
}

std::optional<Score> tt_cutoff_node(const GameState& position, const Score tt_score, const SearchResultType tt_cutoff,
    const Score alpha, const Score beta)
{
    // Don't take scores from the TT if there's a two-fold repetition
    if (position.is_two_fold_repetition())
    {
        return std::nullopt;
    }

    if (tt_cutoff == SearchResultType::EXACT || (tt_cutoff == SearchResultType::LOWER_BOUND && tt_score >= beta)
        || (tt_cutoff == SearchResultType::UPPER_BOUND && tt_score <= alpha))
    {
        return tt_score;
    }

    return std::nullopt;
}

bool IsEndGame(const BoardState& board)
{
    return (board.get_pieces_bb(board.stm)
        == (board.get_pieces_bb(KING, board.stm) | board.get_pieces_bb(PAWN, board.stm)));
}

std::optional<Score> null_move_pruning(GameState& position, SearchStackState* ss, SearchLocalState& local,
    SearchSharedState& shared, const int distance_from_root, const int depth, const Score static_score,
    const Score beta)
{
    // avoid null move pruning in very late game positions due to zanauag issues.
    // Even with verification search e.g 8/6k1/8/8/8/8/1K6/Q7 w - - 0 1
    if (IsEndGame(position.board()) || std::popcount(position.board().get_pieces_bb()) < 5)
    {
        return std::nullopt;
    }

    const int reduction = nmp_const + depth / nmp_d + std::min(nmp_sd, (static_score - beta).value() / nmp_s);

    ss->move = Move::Uninitialized;
    ss->moved_piece = N_PIECES;
    ss->cont_hist_subtable = nullptr;
    ss->cont_corr_hist_subtable = nullptr;
    position.apply_null_move();
    // TODO: separate out the accumulator stack from search stack. Then we can make this a no-op
    local.net.store_lazy_updates(position.prev_board(), position.board(), (ss + 1)->acc, Move::Uninitialized);
    auto null_move_score
        = -search<SearchType::ZW>(position, ss + 1, local, shared, depth - reduction - 1, -beta, -beta + 1, false);
    position.revert_null_move();

    if (null_move_score >= beta)
    {
        // As per: https://github.com/official-stockfish/Stockfish/pull/1338
        // Enhanced null move verification search. In order to detect zugzwang, traditional approaches will do a
        // reduced depth search on the current position disallowing null move pruning. This works, but does nothing
        // to avoid it's reaching a later similar zugzwang position during verification. To get around this, we
        // disable NMP for a portion of the remaining search tree. Disabling NMP is costly, and 3/4 was found to be
        // optimal

        if (depth < 10)
        {
            return beta;
        }

        ss->nmp_verification_depth = distance_from_root + 3 * (depth - reduction - 1) / 4;
        ss->nmp_verification_root = true;
        auto verification
            = search<SearchType::ZW>(position, ss, local, shared, depth - reduction - 1, beta - 1, beta, false);
        ss->nmp_verification_root = false;
        ss->nmp_verification_depth = 0;

        if (verification >= beta)
        {
            return beta;
        }
    }

    return std::nullopt;
}

template <bool pv_node>
std::optional<Score> singular_extensions(GameState& position, SearchStackState* ss, SearchLocalState& local,
    SearchSharedState& shared, int depth, const Score tt_score, const Move tt_move, const Score beta, int& extensions,
    bool cut_node)
{
    Score sbeta = tt_score - se_sbeta_depth * depth / 64;
    int sdepth = depth / 2;

    ss->singular_exclusion = tt_move;

    auto se_score = search<SearchType::ZW>(position, ss, local, shared, sdepth, sbeta - 1, sbeta, cut_node);

    ss->singular_exclusion = Move::Uninitialized;

    // If the TT move is singular, we extend the search by one or more plies depending on how singular it appears
    if (se_score < sbeta - se_double && !pv_node)
    {
        extensions += 2;
    }
    else if (se_score < sbeta)
    {
        extensions += 1;
    }

    // Multi-Cut: In this case, we have proven that at least one other move appears to fail high, along with
    // the TT move having a LOWER_BOUND score of significantly above beta. In this case, we can assume the node
    // will fail high and we return a soft bound. Avoid returning false mate scores.
    else if (sbeta >= beta && !sbeta.is_decisive())
    {
        return sbeta;
    }

    // Negative extensions: if the TT move is not singular, but also doesn't appear good enough to multi-cut, we
    // might decide to reduce the TT move search. The TT move doesn't have LMR applied, to heuristically this
    // reduction can be thought of as evening out the search depth between the moves and not favouring the TT
    // move as heavily.
    else if (tt_score >= beta)
    {
        extensions += -2;
    }

    else if (cut_node)
    {
        extensions += -2;
    }

    return std::nullopt;
}

template <bool pv_node>
int late_move_reduction(int depth, int seen_moves, int history, bool cut_node, bool improving, bool loud)
{
    if (seen_moves == 1)
    {
        return 0;
    }

    int r = LMR_reduction[std::clamp(depth, 0, 63)][std::clamp(seen_moves, 0, 63)];

    if constexpr (pv_node)
    {
        r -= lmr_pv;
    }

    if (cut_node)
    {
        r += lmr_cut;
    }

    if (improving)
    {
        r -= lmr_improving;
    }

    if (loud)
    {
        r -= lmr_loud;
    }

    r -= history * lmr_h / 16384;

    r = (r + lmr_offset) / LMR_SCALE;
    return std::max(0, r);
}

void UpdatePV(Move move, SearchStackState* ss)
{
    ss->pv.clear();
    ss->pv.emplace_back(move);
    ss->pv.insert(ss->pv.end(), (ss + 1)->pv.begin(), (ss + 1)->pv.end());
}

void AddHistory(const StagedMoveGenerator& gen, const Move& move, int depthRemaining)
{
    const auto bonus = (history_bonus_const + history_bonus_depth * depthRemaining
                           + history_bonus_quad * depthRemaining * depthRemaining)
        / 64;
    const auto penalty = -(history_penalty_const + history_penalty_depth * depthRemaining
                             + history_penalty_quad * depthRemaining * depthRemaining)
        / 64;

    if (move.is_capture() || move.is_promotion())
    {
        gen.update_loud_history(move, bonus, penalty);
    }
    else
    {
        gen.update_quiet_history(move, bonus, penalty);
    }
}

template <bool pv_node>
bool update_search_stats(SearchStackState* ss, StagedMoveGenerator& gen, const int depth, const Score search_score,
    const Move search_move, Score& best_score, Move& best_move, Score& alpha, const Score beta)
{
    if (search_score > best_score)
    {
        best_move = search_move;
        best_score = search_score;

        if (best_score > alpha)
        {
            alpha = best_score;

            if constexpr (pv_node)
            {
                UpdatePV(search_move, ss);
            }

            if (alpha >= beta)
            {
                AddHistory(gen, search_move, depth);
                return true;
            }
        }
    }

    return false;
}

template <bool pv_node>
Score search_move(GameState& position, SearchStackState* ss, SearchLocalState& local, SearchSharedState& shared,
    const int depth, const int extensions, const int reductions, const Score alpha, const Score beta,
    const int seen_moves, bool cut_node)
{
    const int new_depth = depth + extensions - 1;
    Score search_score = 0;

    if (reductions > 0)
    {
        search_score = -search<SearchType::ZW>(
            position, ss + 1, local, shared, new_depth - reductions, -(alpha + 1), -alpha, true);

        if (search_score <= alpha)
        {
            return search_score;
        }
    }

    // If the reduced depth search was skipped or failed high, we do a full depth zero width search
    if (!pv_node || seen_moves > 1)
    {
        search_score
            = -search<SearchType::ZW>(position, ss + 1, local, shared, new_depth, -(alpha + 1), -alpha, !cut_node);
    }

    // If the ZW search was skipped or failed high, we do a full depth full width search
    if (pv_node && (seen_moves == 1 || search_score > alpha))
    {
        search_score = -search<SearchType::PV>(position, ss + 1, local, shared, new_depth, -beta, -alpha, false);
    }

    return search_score;
}

// { raw, adjusted }
template <bool is_qsearch>
std::tuple<Score, Score> get_search_eval(const GameState& position, SearchStackState* ss, SearchSharedState& shared,
    SearchLocalState& local, Transposition::Entry* const tt_entry, const Score tt_eval, const Score tt_score,
    const SearchResultType tt_cutoff, int depth, int distance_from_root, bool in_check)
{
    if (in_check)
    {
        ss->adjusted_eval = (ss - 2)->adjusted_eval;
        return { SCORE_UNDEFINED, SCORE_UNDEFINED };
    }

    Score raw_eval;
    Score adjusted_eval;

    auto scale_eval_50_move = [&position](Score eval)
    {
        // rescale and skew the raw eval based on the 50 move rule. We need to reclamp the score to ensure we don't
        // return false mate scores
        return eval.value() * (fifty_mr_scale_a - (int)position.board().fifty_move_count) / fifty_mr_scale_b;
    };

    auto eval_corr_history = [&](Score eval)
    {
        eval += local.pawn_corr_hist.get_correction_score(position);
        eval += local.non_pawn_corr[WHITE].get_correction_score(position, WHITE);
        eval += local.non_pawn_corr[BLACK].get_correction_score(position, BLACK);

        if ((ss - 2)->cont_corr_hist_subtable)
        {
            eval += (ss - 2)->cont_corr_hist_subtable->get_correction_score(position, ss);
        }
        return eval;
    };

    if (tt_entry)
    {
        if (tt_eval != SCORE_UNDEFINED)
        {
            raw_eval = tt_eval;
        }
        else
        {
            tt_entry->static_eval = raw_eval = evaluate(position.board(), ss, local.net);
        }

        adjusted_eval = scale_eval_50_move(raw_eval);
        adjusted_eval = eval_corr_history(adjusted_eval);
        ss->adjusted_eval = adjusted_eval;

        // Use the tt_score to improve the static eval if possible. Avoid returning unproved mate scores in q-search
        if (tt_score != SCORE_UNDEFINED && (!is_qsearch || !tt_score.is_decisive())
            && (tt_cutoff == SearchResultType::EXACT
                || (tt_cutoff == SearchResultType::LOWER_BOUND && tt_score >= adjusted_eval)
                || (tt_cutoff == SearchResultType::UPPER_BOUND && tt_score <= adjusted_eval)))
        {
            adjusted_eval = tt_score;
        }
    }
    else
    {
        raw_eval = evaluate(position.board(), ss, local.net);
        adjusted_eval = scale_eval_50_move(raw_eval);
        adjusted_eval = eval_corr_history(adjusted_eval);
        ss->adjusted_eval = adjusted_eval;
        shared.transposition_table.add_entry(Move::Uninitialized, Zobrist::get_fifty_move_adj_key(position.board()),
            SCORE_UNDEFINED, depth, position.board().half_turn_count, distance_from_root, SearchResultType::EMPTY,
            raw_eval);
    }

    adjusted_eval = std::clamp<Score>(adjusted_eval, Score::Limits::EVAL_MIN, Score::Limits::EVAL_MAX);
    return { raw_eval, adjusted_eval };
}

void test_upcoming_cycle_detection(GameState& position, int distance_from_root)
{
    // upcoming_rep should return true iff there is a legal move that will lead to a repetition.
    // It's possible to have a zobrist hash collision, so this isn't a perfect test. But the likelihood of this
    // happening is very low.

    bool has_upcoming_rep = position.upcoming_rep(distance_from_root);
    bool is_draw = false;
    BasicMoveList moves;
    legal_moves(position.board(), moves);

    for (const auto& move : moves)
    {
        position.apply_move(move);
        if (position.is_repetition(distance_from_root + 1))
        {
            is_draw = true;
        }
        position.revert_move();
    }

    if (has_upcoming_rep != is_draw)
    {
        std::cout << "Upcoming rep: " << has_upcoming_rep << " != " << is_draw << std::endl;
        std::cout << position.board() << std::endl;
        position.upcoming_rep(distance_from_root);
    }
}

template <SearchType search_type>
Score search(GameState& position, SearchStackState* ss, SearchLocalState& local, SearchSharedState& shared, int depth,
    Score alpha, Score beta, bool cut_node)
{
    assert((search_type != SearchType::ROOT) || (ss->distance_from_root == 0));
    assert((search_type != SearchType::ZW) || (beta == alpha + 1));
    constexpr bool pv_node = search_type != SearchType::ZW;
    constexpr bool root_node = search_type == SearchType::ROOT;
    assert(!(pv_node && cut_node));
    [[maybe_unused]] const bool allNode = !(pv_node || cut_node);
    const auto distance_from_root = ss->distance_from_root;
    const bool InCheck = position.board().checkers;

    // Step 1: Drop into q-search
    if (depth <= 0)
    {
        constexpr SearchType qsearch_type = pv_node ? SearchType::PV : SearchType::ZW;
        return qsearch<qsearch_type>(position, ss, local, shared, alpha, beta);
    }

    // Step 2: Check for abort or draw and update stats in the local state and search stack
    if (auto value = init_search_node(position, distance_from_root, ss, local, shared))
    {
        return *value;
    }

    auto score = std::numeric_limits<Score>::min();
    auto max_score = std::numeric_limits<Score>::max();
    auto min_score = std::numeric_limits<Score>::min();

#ifdef TEST_UPCOMING_CYCLE_DETECTION
    test_upcoming_cycle_detection(position, distance_from_root);
#endif

    if (!root_node && alpha < 0 && position.upcoming_rep(distance_from_root))
    {
        alpha = 0;
        if (alpha >= beta)
        {
            return alpha;
        }
    }

    // If we are in a singular move search, we don't want to do any early pruning

    // Step 3: Probe transposition table
    const auto [tt_entry, tt_score, tt_depth, tt_cutoff, tt_move, tt_eval]
        = probe_tt(shared, position, distance_from_root);

    // Step 4: Check if we can use the TT entry to return early
    if (!pv_node && ss->singular_exclusion == Move::Uninitialized && tt_depth >= depth
        && tt_cutoff != SearchResultType::EMPTY && tt_score != SCORE_UNDEFINED)
    {
        if (auto value = tt_cutoff_node(position, tt_score, tt_cutoff, alpha, beta))
        {
            return *value;
        }
    }

    // Step 5: Probe syzygy EGTB
    if (ss->singular_exclusion == Move::Uninitialized)
    {
        if (auto value = probe_egtb<root_node, pv_node>(
                position, distance_from_root, shared, local, ss, alpha, beta, min_score, max_score, depth))
        {
            return *value;
        }
    }

    const auto [raw_eval, eval] = get_search_eval<false>(
        position, ss, shared, local, tt_entry, tt_eval, tt_score, tt_cutoff, depth, distance_from_root, InCheck);
    const bool improving = ss->adjusted_eval > (ss - 2)->adjusted_eval;

    // Step 6: Static null move pruning (a.k.a reverse futility pruning)
    //
    // If the static score is far above beta we fail high.
    const bool has_active_threat = position.board().active_lesser_threats();
    const auto rfp_margin
        = (rfp_const + rfp_depth * (depth - improving) + rfp_quad * (depth - improving) * (depth - improving)) / 64;
    if (!pv_node && !InCheck && ss->singular_exclusion == Move::Uninitialized && depth < rfp_max_d
        && eval - rfp_margin - rfp_threat * has_active_threat >= beta)
    {
        return (beta.value() + eval.value()) / 2;
    }

    // Step 7: Null move pruning
    //
    // If our static store is above beta, we skip a move. If the resulting position is still above beta, then we can
    // fail high assuming there is at least one move in the current position that would allow us to improve. This
    // heruistic fails in zugzwang positions, so we have a verification search.
    if (!pv_node && !InCheck && ss->singular_exclusion == Move::Uninitialized && (ss - 1)->move != Move::Uninitialized
        && distance_from_root >= ss->nmp_verification_depth && eval > beta
        && !(tt_entry && tt_cutoff == SearchResultType::UPPER_BOUND && tt_score < beta))
    {
        if (auto value = null_move_pruning(position, ss, local, shared, distance_from_root, depth, eval, beta))
        {
            return *value;
        }
    }

<<<<<<< HEAD
    const Score prob_cut_beta = beta + 250;
    if (!pv_node && !InCheck && depth >= 3 && eval > prob_cut_beta)
=======
    const Score prob_cut_beta = beta + 200;
    if (!pv_node && !InCheck && depth >= 4 && eval > prob_cut_beta)
>>>>>>> d85e3e8b
    {
        StagedMoveGenerator probcut_gen
            = StagedMoveGenerator::probcut(position, ss, local, tt_move, prob_cut_beta - eval);
        int prob_cut_depth = depth - 4;

        Move move;
        while (probcut_gen.next(move))
        {
            if (move == ss->singular_exclusion)
            {
                continue;
            }

            ss->move = move;
            ss->moved_piece = position.board().get_square_piece(move.from());
            ss->cont_hist_subtable
                = &local.cont_hist.table[position.board().stm][enum_to<PieceType>(ss->moved_piece)][move.to()];
            ss->cont_corr_hist_subtable
                = &local.cont_corr_hist.table[position.board().stm][enum_to<PieceType>(ss->moved_piece)][move.to()];
            position.apply_move(move);
            shared.transposition_table.prefetch(Zobrist::get_fifty_move_adj_key(position.board()));
            local.net.store_lazy_updates(position.prev_board(), position.board(), (ss + 1)->acc, move);

            // verify the move looks good before doing a probcut search (idea from Ethereal)
            auto value = -qsearch<SearchType::ZW>(position, ss + 1, local, shared, -prob_cut_beta, -prob_cut_beta + 1);

            // if qsearch looked good, do probcut search
            if (value >= prob_cut_beta && prob_cut_depth > 0)
            {
                value = -search<SearchType::ZW>(
                    position, ss + 1, local, shared, prob_cut_depth, -prob_cut_beta, -prob_cut_beta + 1, !cut_node);
            }

            position.revert_move();

            if (value >= prob_cut_beta)
            {
                return beta;
            }
        }
    }

    // Step 8: Mate distance pruning
    alpha = std::max(Score::mated_in(distance_from_root), alpha);
    beta = std::min(Score::mate_in(distance_from_root + 1), beta);
    if (alpha >= beta)
        return alpha;

    // Set up search variables
    Move bestMove = Move::Uninitialized;
    auto original_alpha = alpha;
    int seen_moves = 0;
    bool noLegalMoves = true;

    // Step 9: Rebel style IID
    //
    // If we have reached a node where we would normally expect a TT entry but there isn't one, we reduce the search
    // depth. This fits into the iterative deepening model better and avoids the engine spending too much time searching
    // new nodes in the tree at high depths
    if (!tt_entry && depth > iid_depth)
    {
        depth--;
    }

    StagedMoveGenerator gen(position, ss, local, tt_move);
    Move move;

    // Step 10: Iterate over each potential move until we reach the end or find a beta cutoff
    while (gen.next(move))
    {
        if (move == ss->singular_exclusion || (root_node && local.should_skip_root_move(move)))
        {
            continue;
        }

        noLegalMoves = false;
        const int64_t prev_nodes = local.nodes;
        seen_moves++;

        // Step 11: Late move pruning
        //
        // At low depths, we limit the number of candidate quiet moves. This is a more aggressive form of futility
        // pruning
        const auto lmp_margin
            = (lmp_const + lmp_depth * depth * (1 + improving) + lmp_quad * depth * depth * (1 + improving)) / 64;
        if (depth < lmp_max_d && seen_moves >= lmp_margin && !score.is_loss())
        {
            gen.skip_quiets();
        }

        // Step 12: Futility pruning
        //
        // Prune quiet moves if we are significantly below alpha. TODO: this implementation is a little strange
        if (!pv_node && !InCheck && depth < fp_max_d
            && eval + (fp_const + fp_depth * depth + fp_quad * depth * depth) / 64 < alpha && !score.is_loss())
        {
            gen.skip_quiets();
            if (gen.get_stage() >= Stage::GIVE_BAD_LOUD)
            {
                break;
            }
        }

        // Step 13: SEE pruning
        //
        // If a move appears to lose material we prune it. The margin is adjusted based on depth and history. This means
        // we more aggressivly prune bad history moves, and allow good history moves even if they appear to lose
        // material.
        bool is_loud_move = move.is_capture() || move.is_promotion();
        int history = is_loud_move ? local.get_loud_history(ss, move) : (local.get_quiet_search_history(ss, move));
        auto see_pruning_margin = is_loud_move ? -see_loud_depth * depth * depth - history / see_loud_hist
                                               : -see_quiet_depth * depth - history / see_quiet_hist;

        if (!score.is_loss() && depth <= see_max_depth && !see_ge(position.board(), move, see_pruning_margin))
        {
            continue;
        }

        if (!score.is_loss() && !is_loud_move && history < -hist_prune_depth * depth - hist_prune)
        {
            gen.skip_quiets();
            continue;
        }

        int extensions = 0;

        // Step 14: Singular extensions.
        //
        // If one move is significantly better than all alternatives, we extend the search for that
        // critical move. When looking for potentially singular moves, we look for TT moves at sufficient depth with
        // an exact or lower-bound cutoff. We also avoid testing for singular moves at the root or when already
        // testing for singularity. To test for singularity, we do a reduced depth search on the TT score lowered by
        // some margin. If this search fails low, this implies all alternative moves are much worse and the TT move
        // is singular.
        if (!root_node && ss->singular_exclusion == Move::Uninitialized && depth >= se_min_depth
            && tt_depth + se_tt_depth >= depth && tt_cutoff != SearchResultType::UPPER_BOUND && tt_move == move
            && tt_score != SCORE_UNDEFINED)
        {
            if (auto value = singular_extensions<pv_node>(
                    position, ss, local, shared, depth, tt_score, tt_move, beta, extensions, cut_node))
            {
                return *value;
            }
        }

        ss->move = move;
        ss->moved_piece = position.board().get_square_piece(move.from());
        ss->cont_hist_subtable
            = &local.cont_hist.table[position.board().stm][enum_to<PieceType>(ss->moved_piece)][move.to()];
        ss->cont_corr_hist_subtable
            = &local.cont_corr_hist.table[position.board().stm][enum_to<PieceType>(ss->moved_piece)][move.to()];
        position.apply_move(move);
        shared.transposition_table.prefetch(
            Zobrist::get_fifty_move_adj_key(position.board())); // load the transposition into l1 cache. ~5% speedup
        local.net.store_lazy_updates(position.prev_board(), position.board(), (ss + 1)->acc, move);

        // Step 15: Check extensions
        if (position.board().checkers)
        {
            extensions += 1;
        }

        // Step 16: Late move reductions
        int r = late_move_reduction<pv_node>(depth, seen_moves, history, cut_node, improving, is_loud_move);
        Score search_score = search_move<pv_node>(
            position, ss, local, shared, depth, extensions, r, alpha, beta, seen_moves, cut_node);

        position.revert_move();

        if (local.aborting_search)
        {
            return SCORE_UNDEFINED;
        }

        if (root_node)
        {
            const auto idx = std::ranges::distance(
                local.root_moves.begin(), std::ranges::find(local.root_moves, move, &RootMove::move));
            local.root_moves[idx].nodes += local.nodes - prev_nodes;
            local.root_moves[idx].score = search_score;
        }

        // Step 17: Update history move tables and check for fail-high
        if (update_search_stats<pv_node>(ss, gen, depth, search_score, move, score, bestMove, alpha, beta))
        {
            break;
        }
    }

    // Step 18: Handle terminal node conditions
    if (noLegalMoves)
    {
        if (ss->singular_exclusion != Move::Uninitialized)
        {
            return alpha;
        }
        else if (InCheck)
        {
            return Score::mated_in(distance_from_root);
        }
        else
        {
            return Score::draw_random(local.nodes);
        }
    }

    score = std::clamp(score, min_score, max_score);

    // Step 19: Return early when in a singular extension root search
    if (local.aborting_search || ss->singular_exclusion != Move::Uninitialized)
    {
        return score;
    }

    const auto bound = score <= original_alpha ? SearchResultType::UPPER_BOUND
        : score >= beta                        ? SearchResultType::LOWER_BOUND
                                               : SearchResultType::EXACT;

    // Step 20: Adjust eval correction history
    if (!InCheck && !(bestMove.is_capture() || bestMove.is_promotion())
        && !(bound == SearchResultType::LOWER_BOUND && score <= ss->adjusted_eval)
        && !(bound == SearchResultType::UPPER_BOUND && score >= ss->adjusted_eval))
    {
        const auto adj = score.value() - ss->adjusted_eval.value();
        local.pawn_corr_hist.add(position, depth, adj);
        local.non_pawn_corr[WHITE].add(position, WHITE, depth, adj);
        local.non_pawn_corr[BLACK].add(position, BLACK, depth, adj);
        if ((ss - 2)->cont_corr_hist_subtable)
        {
            (ss - 2)->cont_corr_hist_subtable->add(position, ss, depth, adj);
        }
    }

    // Step 21: Update transposition table
    shared.transposition_table.add_entry(bestMove, Zobrist::get_fifty_move_adj_key(position.board()), score, depth,
        position.board().half_turn_count, distance_from_root, bound, raw_eval);

    return score;
}

template <SearchType search_type>
Score qsearch(GameState& position, SearchStackState* ss, SearchLocalState& local, SearchSharedState& shared,
    Score alpha, Score beta)
{
    static_assert(search_type != SearchType::ROOT);
    assert((search_type == SearchType::PV) || (beta == alpha + 1));
    constexpr bool pv_node = search_type != SearchType::ZW;
    const auto distance_from_root = ss->distance_from_root;
    assert(ss->singular_exclusion == Move::Uninitialized);

    // Step 1: Check for abort or draw and update stats in the local state and search stack
    if (auto value = init_search_node(position, distance_from_root, ss, local, shared))
    {
        return *value;
    }

    if (alpha < 0 && position.upcoming_rep(distance_from_root))
    {
        alpha = 0;
        if (alpha >= beta)
        {
            return alpha;
        }
    }

    // Step 2: Probe transposition table
    const auto [tt_entry, tt_score, tt_depth, tt_cutoff, tt_move, tt_eval]
        = probe_tt(shared, position, distance_from_root);

    // Step 3: Check if we can use the TT entry to return early
    if (!pv_node && tt_cutoff != SearchResultType::EMPTY && tt_score != SCORE_UNDEFINED)
    {
        if (auto value = tt_cutoff_node(position, tt_score, tt_cutoff, alpha, beta))
        {
            return *value;
        }
    }

    const bool in_check = position.board().checkers;
    const auto [raw_eval, eval] = get_search_eval<true>(
        position, ss, shared, local, tt_entry, tt_eval, tt_score, tt_cutoff, 0, distance_from_root, in_check);
    auto score = in_check ? std::numeric_limits<Score>::min() : eval;

    // Step 4: Stand-pat. We assume if all captures are bad, there's at least one quiet move that maintains the static
    // score
    if (!in_check)
    {
        alpha = std::max(alpha, eval);
        if (alpha >= beta)
        {
            return alpha;
        }
    }

    Move bestmove = Move::Uninitialized;
    auto original_alpha = alpha;
    bool no_legal_moves = true;
    int seen_moves = 0;
    StagedMoveGenerator gen(position, ss, local, tt_move, !in_check);
    Move move;

    while (gen.next(move))
    {
        no_legal_moves = false;

        if (!score.is_loss() && seen_moves >= 2)
        {
            break;
        }

        bool is_loud_move = move.is_capture() || move.is_promotion();

        if (!score.is_loss() && !is_loud_move
            && !see_ge(position.board(), move, local.get_quiet_search_history(ss, move) / 168))
        {
            continue;
        }

        seen_moves++;

        ss->move = move;
        ss->moved_piece = position.board().get_square_piece(move.from());
        ss->cont_hist_subtable
            = &local.cont_hist.table[position.board().stm][enum_to<PieceType>(ss->moved_piece)][move.to()];
        ss->cont_corr_hist_subtable
            = &local.cont_corr_hist.table[position.board().stm][enum_to<PieceType>(ss->moved_piece)][move.to()];
        position.apply_move(move);
        shared.transposition_table.prefetch(Zobrist::get_fifty_move_adj_key(position.board()));
        local.net.store_lazy_updates(position.prev_board(), position.board(), (ss + 1)->acc, move);
        auto search_score = -qsearch<search_type>(position, ss + 1, local, shared, -beta, -alpha);
        position.revert_move();

        if (local.aborting_search)
        {
            return SCORE_UNDEFINED;
        }

        // Step 5: Update best score and check for fail-high
        if (update_search_stats<pv_node>(ss, gen, 0, search_score, move, score, bestmove, alpha, beta))
        {
            break;
        }
    }

    // Step 6: Handle terminal node conditions
    if (no_legal_moves && in_check)
    {
        return Score::mated_in(distance_from_root);
    }

    if (local.aborting_search)
    {
        return score;
    }

    if (score >= beta)
    {
        score = (score.value() + beta.value()) / 2;
    }

    const auto bound = score <= original_alpha ? SearchResultType::UPPER_BOUND
        : score >= beta                        ? SearchResultType::LOWER_BOUND
                                               : SearchResultType::EXACT;

    // Step 7: Update transposition table
    shared.transposition_table.add_entry(bestmove, Zobrist::get_fifty_move_adj_key(position.board()), score, 0,
        position.board().half_turn_count, distance_from_root, bound, raw_eval);

    return score;
}<|MERGE_RESOLUTION|>--- conflicted
+++ resolved
@@ -815,13 +815,8 @@
         }
     }
 
-<<<<<<< HEAD
     const Score prob_cut_beta = beta + 250;
-    if (!pv_node && !InCheck && depth >= 3 && eval > prob_cut_beta)
-=======
-    const Score prob_cut_beta = beta + 200;
     if (!pv_node && !InCheck && depth >= 4 && eval > prob_cut_beta)
->>>>>>> d85e3e8b
     {
         StagedMoveGenerator probcut_gen
             = StagedMoveGenerator::probcut(position, ss, local, tt_move, prob_cut_beta - eval);
